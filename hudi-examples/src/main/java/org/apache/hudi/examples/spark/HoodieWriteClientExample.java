/*
 * Licensed to the Apache Software Foundation (ASF) under one
 * or more contributor license agreements.  See the NOTICE file
 * distributed with this work for additional information
 * regarding copyright ownership.  The ASF licenses this file
 * to you under the Apache License, Version 2.0 (the
 * "License"); you may not use this file except in compliance
 * with the License.  You may obtain a copy of the License at
 *
 *      http://www.apache.org/licenses/LICENSE-2.0
 *
 * Unless required by applicable law or agreed to in writing, software
 * distributed under the License is distributed on an "AS IS" BASIS,
 * WITHOUT WARRANTIES OR CONDITIONS OF ANY KIND, either express or implied.
 * See the License for the specific language governing permissions and
 * limitations under the License.
 */

package org.apache.hudi.examples.spark;

import org.apache.hudi.client.SparkRDDWriteClient;
import org.apache.hudi.client.WriteStatus;
import org.apache.hudi.client.common.HoodieSparkEngineContext;
import org.apache.hudi.common.fs.FSUtils;
import org.apache.hudi.common.model.HoodieAvroPayload;
import org.apache.hudi.common.model.HoodieKey;
import org.apache.hudi.common.model.HoodieRecord;
import org.apache.hudi.common.model.HoodieTableType;
import org.apache.hudi.common.table.HoodieTableMetaClient;
import org.apache.hudi.common.util.Option;
import org.apache.hudi.config.HoodieCompactionConfig;
import org.apache.hudi.config.HoodieIndexConfig;
import org.apache.hudi.config.HoodieWriteConfig;
import org.apache.hudi.examples.common.HoodieExampleDataGenerator;
import org.apache.hudi.examples.common.HoodieExampleSparkUtils;
import org.apache.hudi.index.HoodieIndex;

import org.apache.hadoop.fs.FileSystem;
import org.apache.hadoop.fs.Path;
import org.apache.log4j.LogManager;
import org.apache.log4j.Logger;
import org.apache.spark.SparkConf;
import org.apache.spark.api.java.JavaRDD;
import org.apache.spark.api.java.JavaSparkContext;

import java.util.ArrayList;
import java.util.List;
import java.util.stream.Collectors;


/**
 * Simple examples of #{@link SparkRDDWriteClient}.
 *
 * To run this example, you should
 * <pre>
 *   1. For running in IDE, set VM options `-Dspark.master=local[2]`;
 *   2. For running in shell, using `spark-submit`.
 *</pre>
 *
 * Usage: HoodieWriteClientExample <tablePath> <tableName>
 * <tablePath> and <tableName> describe root path of hudi and table name
 * for example, `HoodieWriteClientExample file:///tmp/hoodie/sample-table hoodie_rt`
 */
public class HoodieWriteClientExample {

  private static final Logger LOG = LogManager.getLogger(HoodieWriteClientExample.class);

  private static String tableType = HoodieTableType.COPY_ON_WRITE.name();

  public static void main(String[] args) throws Exception {
    if (args.length < 2) {
      System.err.println("Usage: HoodieWriteClientExample <tablePath> <tableName>");
      System.exit(1);
    }
    String tablePath = args[0];
    String tableName = args[1];
    SparkConf sparkConf = HoodieExampleSparkUtils.defaultSparkConf("hoodie-client-example");

    try (JavaSparkContext jsc = new JavaSparkContext(sparkConf)) {

      // Generator of some records to be loaded in.
      HoodieExampleDataGenerator<HoodieAvroPayload> dataGen = new HoodieExampleDataGenerator<>();

      // initialize the table, if not done already
      Path path = new Path(tablePath);
      FileSystem fs = FSUtils.getFs(tablePath, jsc.hadoopConfiguration());

      // Create the write client to write some records in
      HoodieWriteConfig cfg = HoodieWriteConfig.newBuilder().withPath(tablePath)
              .withSchema(HoodieExampleDataGenerator.TRIP_EXAMPLE_SCHEMA).withParallelism(2, 2)
              .withDeleteParallelism(2).forTable(tableName)
              .withIndexConfig(HoodieIndexConfig.newBuilder().withIndexType(HoodieIndex.IndexType.BLOOM).build())
              .withCompactionConfig(HoodieCompactionConfig.newBuilder().archiveCommitsWith(20, 30).build()).build();
<<<<<<< HEAD
      if (!fs.exists(path)) {
        HoodieTableMetaClient.initTableType(jsc.hadoopConfiguration(), tablePath, HoodieTableType.valueOf(tableType),
            tableName, HoodieAvroPayload.class.getName(), cfg.getIndexType().name());
      }
      HoodieWriteClient<HoodieAvroPayload> client = new HoodieWriteClient<>(jsc, cfg);
=======
      SparkRDDWriteClient<HoodieAvroPayload> client = new SparkRDDWriteClient<>(new HoodieSparkEngineContext(jsc), cfg);
>>>>>>> 1f7add92

      // inserts
      String newCommitTime = client.startCommit();
      LOG.info("Starting commit " + newCommitTime);

      List<HoodieRecord<HoodieAvroPayload>> records = dataGen.generateInserts(newCommitTime, 10);
      List<HoodieRecord<HoodieAvroPayload>> recordsSoFar = new ArrayList<>(records);
      JavaRDD<HoodieRecord<HoodieAvroPayload>> writeRecords = jsc.parallelize(records, 1);
      client.upsert(writeRecords, newCommitTime);

      // updates
      newCommitTime = client.startCommit();
      LOG.info("Starting commit " + newCommitTime);
      List<HoodieRecord<HoodieAvroPayload>> toBeUpdated = dataGen.generateUpdates(newCommitTime, 2);
      records.addAll(toBeUpdated);
      recordsSoFar.addAll(toBeUpdated);
      writeRecords = jsc.parallelize(records, 1);
      client.upsert(writeRecords, newCommitTime);

      // Delete
      newCommitTime = client.startCommit();
      LOG.info("Starting commit " + newCommitTime);
      // just delete half of the records
      int numToDelete = recordsSoFar.size() / 2;
      List<HoodieKey> toBeDeleted = recordsSoFar.stream().map(HoodieRecord::getKey).limit(numToDelete).collect(Collectors.toList());
      JavaRDD<HoodieKey> deleteRecords = jsc.parallelize(toBeDeleted, 1);
      client.delete(deleteRecords, newCommitTime);

      // compaction
      if (HoodieTableType.valueOf(tableType) == HoodieTableType.MERGE_ON_READ) {
        Option<String> instant = client.scheduleCompaction(Option.empty());
        JavaRDD<WriteStatus> writeStatues = client.compact(instant.get());
        client.commitCompaction(instant.get(), writeStatues, Option.empty());
      }

    }
  }

}<|MERGE_RESOLUTION|>--- conflicted
+++ resolved
@@ -91,15 +91,11 @@
               .withDeleteParallelism(2).forTable(tableName)
               .withIndexConfig(HoodieIndexConfig.newBuilder().withIndexType(HoodieIndex.IndexType.BLOOM).build())
               .withCompactionConfig(HoodieCompactionConfig.newBuilder().archiveCommitsWith(20, 30).build()).build();
-<<<<<<< HEAD
       if (!fs.exists(path)) {
         HoodieTableMetaClient.initTableType(jsc.hadoopConfiguration(), tablePath, HoodieTableType.valueOf(tableType),
             tableName, HoodieAvroPayload.class.getName(), cfg.getIndexType().name());
       }
-      HoodieWriteClient<HoodieAvroPayload> client = new HoodieWriteClient<>(jsc, cfg);
-=======
       SparkRDDWriteClient<HoodieAvroPayload> client = new SparkRDDWriteClient<>(new HoodieSparkEngineContext(jsc), cfg);
->>>>>>> 1f7add92
 
       // inserts
       String newCommitTime = client.startCommit();
