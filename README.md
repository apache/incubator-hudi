--- conflicted
+++ resolved
@@ -1,105 +1,3 @@
-<<<<<<< HEAD
-## Site Documentation
-
-This folder contains resources that build the [Apache Hudi website](https://hudi.apache.org)
-
-
-### Building docs
-
-The site is based on a [Jekyll](https://jekyllrb.com/) theme hosted [here](https://github.com/mmistakes/minimal-mistakes/) with detailed instructions.
-
-#### Docker
-
-Simply run `docker-compose build --no-cache && docker-compose up` from the `docs` folder and the site should be up & running at `http://localhost:4000`
-
-To see edits reflect on the site, you may have to bounce the container
-
- - Stop existing container by `ctrl+c` the docker-compose program
- - (or) alternatively via `docker stop docs_server_1`
- - Bring up container again using `docker-compose up`
-
-#### Host OS
-
-To build directly on host OS (\*nix), first you need to install
-
-- gem, ruby (using apt-get/brew)
-- bundler (`gem install bundler`)
-- jekyll (`gem install jekyll`)
-- Update bundler `bundle update --bundler`
-
-and then run the following commands from `docs` folder to install dependencies
-
-`bundle install`
-
-and serve a local site
-
-`bundle exec jekyll serve`
-
-### Submitting changes
-
-To submit changes to the docs, please make the changes on the `asf-site` branch, build the site locally, test it out and submit a pull request with the changes to .md and theme files under `docs`
-
-### Updating site
-
-At a regular cadence, one of the Hudi committers will regenerate the site. In order to do this, first build it locally, test and then move the generated site from `_site` locally to `docs/../content`. Submit changes as a PR.
-
-### Adding docs for version
-
-During each release, we must preserve the old version's docs so users on that version can refer to it. 
-Below documents the steps needed to do that. 
-
-#### Make a copy of current docs 
-
-Copy the docs as-is into another folder
-
-```
-cd docs/_docs
-export VERSION=0.5.0
-mkdir -p $VERSION && cp *.md $VERSION/
-```
-
-#### Rewrite links & add version to each page
-
-This step changes the permalink (location where these pages would be placed) with a version prefix and also changes links to each other.
-
-```
-cd $VERSION
-sed -i "s/permalink: \/docs\//permalink: \/docs\/${VERSION}-/g" *.md
-sed -i "s/permalink: \/cn\/docs\//permalink: \/cn\/docs\/${VERSION}-/g" *.cn.md
-sed -i "s/](\/docs\//](\/docs\/${VERSION}-/g" *.md
-sed -i "s/](\/cn\/docs\//](\/cn\/docs\/${VERSION}-/g" *.cn.md
-sed -i "0,/---/s//---\nversion: ${VERSION}/" *.md
-```
-
-#### Reworking site navigation
-
-In `_config.yml`, add a new author section similar to `0.5.0_author`. Then, change `quick_link.html` with a if block to use this navigation, when the new version's page is rendered
-  
-```
-{%- if page.language == "0.5.0" -%}
-  {%- assign author = site.0.5.0_author -%}
-{%- else -%}
-  {%- assign author = site.author -%}
-{%- endif -%}
-```
-
-Then in `navigation.yml`, add a new section similar to `0.5.0_docs` (or the last release), with each link pointing to pages starting with `$VERSION-`. Change `nav_list` with else-if to 
-render the new version's equivalent navigation links. 
-
-```
-{% if page.version %}
-    {% if page.version == "0.5.0" %}
-        {% assign navigation = site.data.navigation["0.5.0_docs"] %}
-    {% endif %}
-{% endif %}
-```
-
-#### Link to this version's doc
-
-
-
-
-=======
 <!--
   Licensed to the Apache Software Foundation (ASF) under one or more
   contributor license agreements.  See the NOTICE file distributed with
@@ -175,5 +73,4 @@
 
 ## Quickstart
 
-Please visit [https://hudi.apache.org/docs/quick-start-guide.html](https://hudi.apache.org/docs/quick-start-guide.html) to quickly explore Hudi's capabilities using spark-shell. 
->>>>>>> b7f35be4
+Please visit [https://hudi.apache.org/docs/quick-start-guide.html](https://hudi.apache.org/docs/quick-start-guide.html) to quickly explore Hudi's capabilities using spark-shell. 