--- conflicted
+++ resolved
@@ -47,47 +47,6 @@
   }
 
   @Test
-<<<<<<< HEAD
-  public void testHoodiePaths() throws IOException {
-    // Create a temp folder as the base path
-    String basePath = metaClient.getBasePath();
-
-    HoodieTestUtils.createCommitFiles(basePath, "001", "002");
-    HoodieTestUtils.createInflightCommitFiles(basePath, "003");
-    HoodieTestUtils.createCompactionRequest(metaClient, "004", new ArrayList<>());
-
-    HoodieTestUtils.createBaseFile(basePath, "2017/01/01", "001", "f1");
-    HoodieTestUtils.createBaseFile(basePath, "2017/01/01", "001", "f2");
-    HoodieTestUtils.createBaseFile(basePath, "2017/01/01", "001", "f3");
-    HoodieTestUtils.createBaseFile(basePath, "2017/01/01", "002", "f2");
-    HoodieTestUtils.createBaseFile(basePath, "2017/01/01", "003", "f3");
-
-    HoodieROTablePathFilter pathFilter = new HoodieROTablePathFilter();
-    Path partitionPath = new Path("file://" + basePath + File.separator + "2017/01/01");
-    assertTrue(pathFilter.accept(partitionPath), "Directories should be accepted");
-
-    assertTrue(
-        pathFilter.accept(new Path("file:///" + HoodieTestUtils.getBaseFilePath(basePath, "2017/01/01", "001", "f1"))));
-    assertFalse(
-        pathFilter.accept(new Path("file:///" + HoodieTestUtils.getBaseFilePath(basePath, "2017/01/01", "001", "f2"))));
-    assertTrue(
-        pathFilter.accept(new Path("file:///" + HoodieTestUtils.getBaseFilePath(basePath, "2017/01/01", "001", "f3"))));
-    assertTrue(
-        pathFilter.accept(new Path("file:///" + HoodieTestUtils.getBaseFilePath(basePath, "2017/01/01", "002", "f2"))));
-    assertFalse(
-        pathFilter.accept(new Path("file:///" + HoodieTestUtils.getBaseFilePath(basePath, "2017/01/01", "003", "f3"))));
-    assertFalse(pathFilter.accept(new Path("file:///" + HoodieTestUtils.getCommitFilePath(basePath, "001"))));
-    assertFalse(pathFilter.accept(new Path("file:///" + HoodieTestUtils.getCommitFilePath(basePath, "002"))));
-    assertFalse(pathFilter.accept(new Path("file:///" + HoodieTestUtils.getInflightCommitFilePath(basePath, "003"))));
-    assertFalse(
-        pathFilter.accept(new Path("file:///" + HoodieTestUtils.getRequestedCompactionFilePath(basePath, "004"))));
-    assertFalse(pathFilter.accept(new Path("file:///" + basePath + "/" + HoodieTableMetaClient.METAFOLDER_NAME + "/")));
-    assertFalse(pathFilter.accept(new Path("file:///" + basePath + "/" + HoodieTableMetaClient.METAFOLDER_NAME)));
-
-    assertFalse(
-        pathFilter.accept(new Path("file:///" + HoodieTestUtils.getBaseFilePath(basePath, "2017/01/01", "003", "f3"))));
-
-=======
   public void testHoodiePaths() throws Exception {
     final String p1 = "2017/01/01";
     final String p2 = "2017/01/02";
@@ -112,7 +71,6 @@
     assertFalse(pathFilter.accept(new Path("file:///" + basePath + "/" + HoodieTableMetaClient.METAFOLDER_NAME)));
 
     assertEquals(1, pathFilter.metaClientCache.size());
->>>>>>> 319b7a58
   }
 
   @Test
