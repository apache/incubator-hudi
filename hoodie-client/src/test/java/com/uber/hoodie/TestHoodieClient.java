/*
 * Copyright (c) 2016 Uber Technologies, Inc. (hoodie-dev-group@uber.com)
 *
 * Licensed under the Apache License, Version 2.0 (the "License");
 * you may not use this file except in compliance with the License.
 * You may obtain a copy of the License at
 *
 *          http://www.apache.org/licenses/LICENSE-2.0
 *
 * Unless required by applicable law or agreed to in writing, software
 * distributed under the License is distributed on an "AS IS" BASIS,
 * WITHOUT WARRANTIES OR CONDITIONS OF ANY KIND, either express or implied.
 * See the License for the specific language governing permissions and
 * limitations under the License.
 */

package com.uber.hoodie;

import com.google.common.collect.Iterables;
<<<<<<< HEAD
=======

import com.uber.hoodie.common.HoodieCleanStat;
>>>>>>> 7ef76a4d
import com.uber.hoodie.common.HoodieClientTestUtils;
import com.uber.hoodie.common.HoodieTestDataGenerator;
import com.uber.hoodie.common.ReadClientTestHelper;
import com.uber.hoodie.common.minicluster.HdfsTestService;
import com.uber.hoodie.common.model.HoodieCleaningPolicy;
import com.uber.hoodie.common.model.HoodieCommitMetadata;
import com.uber.hoodie.common.model.HoodieDataFile;
import com.uber.hoodie.common.model.HoodieKey;
import com.uber.hoodie.common.model.HoodiePartitionMetadata;
import com.uber.hoodie.common.model.HoodieRecord;
import com.uber.hoodie.common.model.HoodieTableType;
import com.uber.hoodie.common.model.HoodieTestUtils;
import com.uber.hoodie.common.model.HoodieWriteStat;
import com.uber.hoodie.common.table.HoodieTableMetaClient;
import com.uber.hoodie.common.table.HoodieTimeline;
import com.uber.hoodie.common.table.TableFileSystemView;
import com.uber.hoodie.common.table.timeline.HoodieActiveTimeline;
import com.uber.hoodie.common.table.timeline.HoodieInstant;
import com.uber.hoodie.common.util.FSUtils;
import com.uber.hoodie.common.util.HoodieAvroUtils;
import com.uber.hoodie.common.util.ParquetUtils;
import com.uber.hoodie.config.HoodieCompactionConfig;
import com.uber.hoodie.config.HoodieIndexConfig;
import com.uber.hoodie.config.HoodieStorageConfig;
import com.uber.hoodie.config.HoodieWriteConfig;
import com.uber.hoodie.exception.HoodieRollbackException;
import com.uber.hoodie.index.HoodieIndex;
import com.uber.hoodie.io.compact.strategy.UnBoundedCompactionStrategy;
import com.uber.hoodie.table.HoodieTable;
<<<<<<< HEAD
import org.apache.avro.Schema;
=======

import java.util.Map;
>>>>>>> 7ef76a4d
import org.apache.avro.generic.GenericRecord;
import org.apache.commons.io.IOUtils;
import org.apache.hadoop.fs.FileSystem;
import org.apache.hadoop.fs.Path;
import org.apache.hadoop.hdfs.DistributedFileSystem;
import org.apache.hadoop.hdfs.MiniDFSCluster;
import org.apache.hadoop.util.StringUtils;
import org.apache.spark.SparkConf;
import org.apache.spark.api.java.JavaRDD;
import org.apache.spark.api.java.JavaSparkContext;
import org.apache.spark.scheduler.SparkListener;
import org.apache.spark.scheduler.SparkListenerTaskEnd;
import org.apache.spark.sql.SQLContext;
import org.apache.spark.util.AccumulatorV2;
import org.junit.After;
import org.junit.AfterClass;
import org.junit.Before;
import org.junit.BeforeClass;
import org.junit.Test;
import org.junit.rules.TemporaryFolder;
import org.junit.runner.RunWith;
import org.junit.runners.Parameterized;

import java.io.File;
import java.io.FileInputStream;
import java.io.IOException;
import java.io.Serializable;
import java.util.ArrayList;
import java.util.Arrays;
import java.util.Collection;
import java.util.Date;
import java.util.HashMap;
import java.util.HashSet;
import java.util.LinkedHashMap;
import java.util.List;
import java.util.Optional;
import java.util.Set;
import java.util.TreeSet;
import java.util.stream.Collectors;
import java.util.stream.Stream;
import scala.collection.Iterator;

import static com.uber.hoodie.common.HoodieTestDataGenerator.TRIP_EXAMPLE_SCHEMA;
import static org.junit.Assert.assertEquals;
import static org.junit.Assert.assertFalse;
import static org.junit.Assert.assertTrue;
import static org.junit.Assert.fail;

@RunWith(Parameterized.class)
public class TestHoodieClient implements Serializable {

    private HoodieTableType tableType;

    public TestHoodieClient(HoodieTableType tType) {
        this.tableType = tType;
    }

    @Parameterized.Parameters(name = "HoodieTableTypes")
    public static Collection<HoodieTableType[]> data() {
        return Arrays.asList(new HoodieTableType[][]{
                {HoodieTableType.COPY_ON_WRITE},
                {HoodieTableType.MERGE_ON_READ}
        });
    }

    private transient JavaSparkContext jsc = null;
    private transient SQLContext sqlContext;
    private String basePath = null;
    private transient HoodieTestDataGenerator dataGen = null;
    private String[] partitionPaths = {"2016/01/01", "2016/02/02", "2016/06/02"};

    //NOTE : Be careful in using DFS (FileSystem.class) vs LocalFs(RawLocalFileSystem.class)
    //The implementation and gurantees of many API's differ, for example check rename(src,dst)
    private static MiniDFSCluster dfsCluster;
    private static DistributedFileSystem dfs;
    private static HdfsTestService hdfsTestService;

    @Before
    public void init() throws IOException {

        // Initialize a local spark env
        //TODO(na) : fix filesystem close problem, workaround is to change to local[1] to run individual tests
        SparkConf sparkConf = new SparkConf().setAppName("TestHoodieClient").setMaster("local[1]");
        jsc = new JavaSparkContext(HoodieReadClient.addHoodieSupport(sparkConf));
        jsc.hadoopConfiguration().addResource(FSUtils.getFs().getConf());

        //SQLContext stuff
        sqlContext = new SQLContext(jsc);

        // Create a temp folder as the base path
        TemporaryFolder folder = new TemporaryFolder();
        folder.create();
        basePath = folder.getRoot().getAbsolutePath();
<<<<<<< HEAD
        dfs.mkdirs(new Path(basePath));
        FSUtils.setFs(dfs);

        if(tableType == HoodieTableType.MERGE_ON_READ) {
            HoodieTestUtils.initTableType(basePath, HoodieTableType.MERGE_ON_READ);
        } else {
            HoodieTestUtils.init(basePath);
        }
=======
        HoodieTestUtils.init(basePath);
>>>>>>> 7ef76a4d
        dataGen = new HoodieTestDataGenerator();
    }

    @AfterClass
    public static void cleanUp() throws Exception {
        if (hdfsTestService != null) {
            hdfsTestService.stop();
            dfsCluster.shutdown();;
        }
        FSUtils.setFs(null);
        HoodieTestUtils.resetFS();
        FileSystem.closeAll();
    }

    @BeforeClass
    public static void setUpDFS() throws IOException {

        FileSystem.closeAll();
        if (hdfsTestService == null) {
            hdfsTestService = new HdfsTestService();
            dfsCluster = hdfsTestService.start(true);
            // Create a temp folder as the base path
            dfs = dfsCluster.getFileSystem();
        }
        FSUtils.setFs(dfs);
        HoodieTestUtils.resetFS();
    }


    private HoodieWriteConfig getConfig() {
        return getConfigBuilder().build();
    }

    private HoodieWriteConfig.Builder getConfigBuilder() {
        return HoodieWriteConfig.newBuilder().withPath(basePath)
                .withSchema(TRIP_EXAMPLE_SCHEMA).withParallelism(2, 2)
                .withCompactionConfig(HoodieCompactionConfig.newBuilder().compactionSmallFileSize(1024 * 1024).build())
                .withStorageConfig(HoodieStorageConfig.newBuilder().limitFileSize(1024 * 1024).build())
                .forTable("test-trip-table").withIndexConfig(
                        HoodieIndexConfig.newBuilder().withIndexType(HoodieIndex.IndexType.BLOOM).build());
    }

    private void assertNoWriteErrors(List<WriteStatus> statuses) {
        // Verify there are no errors
        for (WriteStatus status : statuses) {
            assertFalse("Errors found in write of " + status.getFileId(), status.hasErrors());
        }
    }

    private void assertPartitionMetadata(String[] partitionPaths, FileSystem fs) throws IOException {
        for (String partitionPath: partitionPaths) {
            assertTrue(HoodiePartitionMetadata.hasPartitionMetadata(fs, new Path(basePath, partitionPath)));
            HoodiePartitionMetadata pmeta = new HoodiePartitionMetadata(fs, new Path(basePath, partitionPath));
            pmeta.readFromFS();
            assertEquals(3, pmeta.getPartitionDepth());
        }
    }

    private void checkTaggedRecords(List<HoodieRecord> taggedRecords, String commitTime) {
        for (HoodieRecord rec : taggedRecords) {
            assertTrue("Record " + rec + " found with no location.", rec.isCurrentLocationKnown());
            assertEquals("All records should have commit time "+ commitTime+", since updates were made",
                    rec.getCurrentLocation().getCommitTime(), commitTime);
        }
    }

    @Test
    public void testFilterExist() throws Exception {
        HoodieWriteConfig config = getConfig();
        HoodieWriteClient writeClient = new HoodieWriteClient(jsc, config);
        String newCommitTime = writeClient.startCommit();
        List<HoodieRecord> records = dataGen.generateInserts(newCommitTime, 100);
        JavaRDD<HoodieRecord> recordsRDD = jsc.parallelize(records, 1);

        HoodieReadClient readClient = new HoodieReadClient(jsc, config.getBasePath());
        JavaRDD<HoodieRecord> filteredRDD = readClient.filterExists(recordsRDD);

        // Should not find any files
        assertTrue(filteredRDD.collect().size() == 100);

        JavaRDD<HoodieRecord> smallRecordsRDD = jsc.parallelize(records.subList(0, 75), 1);
        // We create three parquet file, each having one record. (two different partitions)
        List<WriteStatus> statuses = writeClient.bulkInsert(smallRecordsRDD, newCommitTime).collect();
        // Verify there are no errors
        assertNoWriteErrors(statuses);

        readClient = new HoodieReadClient(jsc, config.getBasePath());
        filteredRDD = readClient.filterExists(recordsRDD);
        List<HoodieRecord> result = filteredRDD.collect();
        // Check results
        assertTrue(result.size() == 25);
    }

    @Test
    public void testAutoCommit() throws Exception {
        // Set autoCommit false
        HoodieWriteConfig cfg = getConfigBuilder().withAutoCommit(false).build();
        Schema readerSchema = HoodieAvroUtils.addMetadataFields(Schema.parse(cfg.getSchema()));
        HoodieWriteClient client = new HoodieWriteClient(jsc, cfg);

        String newCommitTime = "001";
        List<HoodieRecord> records = dataGen.generateInserts(newCommitTime, 200);
        JavaRDD<HoodieRecord> writeRecords = jsc.parallelize(records, 1);

        JavaRDD<WriteStatus> result = client.bulkInsert(writeRecords, newCommitTime);

        assertFalse("If Autocommit is false, then commit should not be made automatically",
                HoodieTestUtils.doesCommitExist(basePath, newCommitTime));
        assertTrue("Commit should succeed", client.commit(newCommitTime, result));

        ReadClientTestHelper readClient = new ReadClientTestHelper(jsc, basePath, sqlContext, tableType, readerSchema);

        assertTrue("After explicit commit, commit file should be created",
                readClient.hasNewCommits("000"));

        newCommitTime = "002";
        records = dataGen.generateUpdates(newCommitTime, 100);
        JavaRDD<HoodieRecord> updateRecords = jsc.parallelize(records, 1);
        result = client.upsert(updateRecords, newCommitTime);
        assertFalse("If Autocommit is false, then commit should not be made automatically",
                HoodieTestUtils.doesCommitExist(basePath, newCommitTime));
        assertTrue("Commit should succeed", client.commit(newCommitTime, result));
        //re-init client to refresh commitTimeline
        readClient = new ReadClientTestHelper(jsc, basePath, sqlContext, tableType, readerSchema);
        assertTrue("After explicit commit, commit file should be created",
                readClient.hasNewCommits("001"));
    }

    @Test
    public void testUpserts() throws Exception {
        HoodieWriteConfig cfg = getConfig();
        Schema readerSchema = HoodieAvroUtils.addMetadataFields(Schema.parse(cfg.getSchema()));
        HoodieWriteClient client = new HoodieWriteClient(jsc, cfg);
        HoodieIndex index = HoodieIndex.createIndex(cfg, jsc);
        FileSystem fs = FSUtils.getFs();

        /**
         * Write 1 (only inserts)
         */
        String newCommitTime = "001";
        List<HoodieRecord> records = dataGen.generateInserts(newCommitTime, 200);
        JavaRDD<HoodieRecord> writeRecords = jsc.parallelize(records, 1);

        List<WriteStatus> statuses = client.upsert(writeRecords, newCommitTime).collect();
        assertNoWriteErrors(statuses);

        // check the partition metadata is written out
        assertPartitionMetadata(HoodieTestDataGenerator.DEFAULT_PARTITION_PATHS, fs);

        // verify that there is a commit
        ReadClientTestHelper readClient = new ReadClientTestHelper(jsc, basePath, sqlContext, tableType, readerSchema);

        assertEquals("Expecting a single commit.", readClient.listCommitsSince("000").size(), 1);
        assertEquals("Latest commit should be 001",readClient.latestCommit(), newCommitTime);
        assertEquals("Must contain 200 records", readClient.readCommit(newCommitTime).size(), records.size());
        // Should have 100 records in table (check using Index), all in locations marked at commit
        HoodieTableMetaClient metaClient = new HoodieTableMetaClient(fs, basePath);
        HoodieTable table = HoodieTable.getHoodieTable(metaClient, getConfig());

        List<HoodieRecord> taggedRecords = index.tagLocation(jsc.parallelize(records, 1), table).collect();
        checkTaggedRecords(taggedRecords, "001");

        /**
         * Write 2 (updates)
         */
        newCommitTime = "004";
        records = dataGen.generateUpdates(newCommitTime, 100);
        LinkedHashMap<HoodieKey, HoodieRecord> recordsMap = new LinkedHashMap<>();
        for (HoodieRecord rec : records) {
            if (!recordsMap.containsKey(rec.getKey())) {
                recordsMap.put(rec.getKey(), rec);
            }
        }
        List<HoodieRecord> dedupedRecords = new ArrayList<>(recordsMap.values());

        statuses = client.upsert(jsc.parallelize(records, 1), newCommitTime).collect();
        // Verify there are no errors
        assertNoWriteErrors(statuses);

        // verify there are now 2 commits
        // verify that there is a commit
        readClient = new ReadClientTestHelper(jsc, basePath, sqlContext, tableType, readerSchema);

        readClient.readCommit(newCommitTime);
        assertEquals("Expecting two commits.", readClient.listCommitsSince("000").size(), 2);
        assertEquals("Latest commit should be 004",readClient.latestCommit(), newCommitTime);

        metaClient = new HoodieTableMetaClient(fs, basePath);
        table = HoodieTable.getHoodieTable(metaClient, getConfig());

        // Index should be able to locate all updates in correct locations.
        taggedRecords = index.tagLocation(jsc.parallelize(dedupedRecords, 1), table).collect();
        // No index for MOR after upserts()
        if(tableType == HoodieTableType.COPY_ON_WRITE) {
            checkTaggedRecords(taggedRecords, "004");
        }

        // Check the entire dataset has 100 records still
        String[] fullPartitionPaths = new String[dataGen.getPartitionPaths().length];
        for (int i=0; i < fullPartitionPaths.length; i++) {
            fullPartitionPaths[i] = String.format("%s/%s/*", basePath, dataGen.getPartitionPaths()[i]);
        }
        assertEquals("Must contain 200 records", readClient.read(fullPartitionPaths).size(), 200);


        //NOTE : MOR can't read a specific commit at the moment (aka incremental pull)
        if(tableType == HoodieTableType.COPY_ON_WRITE) {
            // Check that the incremental consumption from time 000
            assertEquals("Incremental consumption from time 002, should give all records in commit 004",
                    readClient.readCommit(newCommitTime).size(),
                    readClient.readSince("002").size());
            assertEquals("Incremental consumption from time 001, should give all records in commit 004",
                    readClient.readCommit(newCommitTime).size(),
                    readClient.readSince("001").size());
        }
    }

    @Test
    public void testDeletes() throws Exception {

        //Deletes for MOR don't work out of the box
        if(tableType == HoodieTableType.MERGE_ON_READ) {
            return;
        }
        HoodieWriteConfig cfg = getConfig();
        Schema readerSchema = HoodieAvroUtils.addMetadataFields(Schema.parse(cfg.getSchema()));
        HoodieWriteClient client = new HoodieWriteClient(jsc, cfg);
        HoodieIndex index = HoodieIndex.createIndex(cfg, jsc);
        FileSystem fs = FSUtils.getFs();

        /**
         * Write 1 (inserts and deletes)
         * Write actual 200 insert records and ignore 100 delete records
         */
        String newCommitTime = "001";
        List<HoodieRecord> fewRecordsForInsert = dataGen.generateInserts(newCommitTime, 200);
        List<HoodieRecord> fewRecordsForDelete = dataGen.generateDeletes(newCommitTime, 100);

        List<HoodieRecord> records = new ArrayList(fewRecordsForInsert);
        records.addAll(fewRecordsForDelete);

        JavaRDD<HoodieRecord> writeRecords = jsc.parallelize(records, 1);

        List<WriteStatus> statuses = client.upsert(writeRecords, newCommitTime).collect();
        assertNoWriteErrors(statuses);

        ReadClientTestHelper readClient = new ReadClientTestHelper(jsc, basePath, sqlContext, tableType, readerSchema);

        assertEquals("Expecting a single commit.", readClient.listCommitsSince("000").size(), 1);
        assertEquals("Latest commit should be 001",readClient.latestCommit(), newCommitTime);
        assertEquals("Must contain 200 records", readClient.readCommit(newCommitTime).size(), fewRecordsForInsert.size());
        // Should have 100 records in table (check using Index), all in locations marked at commit
        HoodieTableMetaClient metaClient = new HoodieTableMetaClient(fs, basePath);
        HoodieTable table = HoodieTable.getHoodieTable(metaClient, getConfig());

        List<HoodieRecord> taggedRecords = index.tagLocation(jsc.parallelize(fewRecordsForInsert, 1), table).collect();
        checkTaggedRecords(taggedRecords, "001");

        /**
         * Write 2 (deletes+writes)
         */
        newCommitTime = "004";
        fewRecordsForDelete = records.subList(0,50);
        List<HoodieRecord> fewRecordsForUpdate = records.subList(50,100);
        records = dataGen.generateDeletesFromExistingRecords(fewRecordsForDelete);

        records.addAll(fewRecordsForUpdate);

        statuses = client.upsert(jsc.parallelize(records, 1), newCommitTime).collect();
        // Verify there are no errors
        assertNoWriteErrors(statuses);

        // verify there are now 2 commits
        readClient = new ReadClientTestHelper(jsc, basePath, sqlContext, tableType, readerSchema);

        assertEquals("Expecting two commits.", readClient.listCommitsSince("000").size(), 2);
        assertEquals("Latest commit should be 004",readClient.latestCommit(), newCommitTime);

        metaClient = new HoodieTableMetaClient(fs, basePath);
        table = HoodieTable.getHoodieTable(metaClient, getConfig());

        // Check the entire dataset has 150 records(200-50) still
        String[] fullPartitionPaths = new String[dataGen.getPartitionPaths().length];
        for (int i=0; i < fullPartitionPaths.length; i++) {
            fullPartitionPaths[i] = String.format("%s/%s/*", basePath, dataGen.getPartitionPaths()[i]);
        }

        assertEquals("Must contain 150 records", readClient.read(fullPartitionPaths).size(), 150);

        // Check that the incremental consumption from time 000
        assertEquals("Incremental consumption from latest commit, should give 50 updated records",
                readClient.readCommit(newCommitTime).size(),
                50);
        assertEquals("Incremental consumption from time 001, should give 50 updated records",
                50,
                readClient.readSince("001").size());
        assertEquals("Incremental consumption from time 000, should give 150",
                150,
                readClient.readSince("000").size());
    }


    @Test
    public void testCreateSavepoint() throws Exception {

        HoodieWriteConfig cfg = null;
        //Only works for MOR with compacted commits
        if(tableType == HoodieTableType.MERGE_ON_READ) {
            cfg = getConfigBuilder().withCompactionConfig(
                    HoodieCompactionConfig.newBuilder()
                            .withCleanerPolicy(HoodieCleaningPolicy.KEEP_LATEST_COMMITS).retainCommits(1)
                            .withInlineCompaction(true)
                            .withCompactionStrategy(new UnBoundedCompactionStrategy())
                            .withNumDeltaCommits(1) //This means every second deltacommit, a compaction commit will be created
                            .build()).build();

        } else {
            cfg = getConfigBuilder().withCompactionConfig(
                    HoodieCompactionConfig.newBuilder()
                            .withCleanerPolicy(HoodieCleaningPolicy.KEEP_LATEST_COMMITS).retainCommits(1)
                            .build()).build();

        }
        HoodieWriteClient client = new HoodieWriteClient(jsc, cfg);
        FileSystem fs = FSUtils.getFs();
        HoodieTestDataGenerator.writePartitionMetadata(fs, HoodieTestDataGenerator.DEFAULT_PARTITION_PATHS, basePath);

        /**
         * Write 1 (only inserts)
         */
        String newCommitTime = HoodieActiveTimeline.COMMIT_FORMATTER.format(new Date());
        List<HoodieRecord> records = dataGen.generateInserts(newCommitTime, 200);
        List<WriteStatus> statuses = client.upsert(jsc.parallelize(records, 1), newCommitTime).collect();
        assertNoWriteErrors(statuses);

        /**
         * Write 2 (updates)
         */
        newCommitTime = HoodieActiveTimeline.COMMIT_FORMATTER.format(new Date());
        records = dataGen.generateUpdates(newCommitTime, records);
        statuses = client.upsert(jsc.parallelize(records, 1), newCommitTime).collect();
        // Verify there are no errors
        assertNoWriteErrors(statuses);

        HoodieTableMetaClient metaClient = new HoodieTableMetaClient(fs, basePath);
        HoodieTable table = HoodieTable.getHoodieTable(metaClient, getConfig());
        final String savepointedCommit = tableType == HoodieTableType.COPY_ON_WRITE ? newCommitTime : table.getCompactionCommitTimeline().lastInstant().get().getTimestamp();

        client.savepoint("hoodie-unit-test", "test");
        try {
            client.rollback(newCommitTime);
            fail("Rollback of a savepoint was allowed " + newCommitTime);
        } catch (HoodieRollbackException e) {
            // this is good
        }

        /**
         * Write 3 (updates)
         */
        newCommitTime = HoodieActiveTimeline.COMMIT_FORMATTER.format(new Date());
        records = dataGen.generateUpdates(newCommitTime, records);
        statuses = client.upsert(jsc.parallelize(records, 1), newCommitTime).collect();
        // Verify there are no errors
        assertNoWriteErrors(statuses);

        /**
         * Write 4 (updates)
         */
        newCommitTime = HoodieActiveTimeline.COMMIT_FORMATTER.format(new Date());
        records = dataGen.generateUpdates(newCommitTime, records);
        statuses = client.upsert(jsc.parallelize(records, 1), newCommitTime).collect();
        // Verify there are no errors
        assertNoWriteErrors(statuses);

        if(tableType == HoodieTableType.MERGE_ON_READ) {
            /**
             * Write 5 (updates) to create a new deltacommit (earlier commit turns into a compacted commit)
             */
            newCommitTime = HoodieActiveTimeline.COMMIT_FORMATTER.format(new Date());
            records = dataGen.generateUpdates(newCommitTime, records);
            statuses = client.upsert(jsc.parallelize(records, 1), newCommitTime).collect();
            // Verify there are no errors
            assertNoWriteErrors(statuses);
        }

        List<String> partitionPaths = FSUtils.getAllPartitionPaths(fs, cfg.getBasePath(), getConfig().shouldAssumeDatePartitioning());
        metaClient = new HoodieTableMetaClient(fs, basePath);
        table = HoodieTable.getHoodieTable(metaClient, getConfig());

        final TableFileSystemView view = tableType == HoodieTableType.COPY_ON_WRITE ? table.getFileSystemView() : table.getCompactedFileSystemView();

        List<HoodieDataFile> dataFiles = partitionPaths.stream().flatMap(s -> {
            Stream<List<HoodieDataFile>> files = view.getEveryVersionInPartition(s);
            return files.flatMap(Collection::stream).filter(f -> f.getCommitTime().equals(savepointedCommit));
        }).collect(Collectors.toList());

        assertEquals(StringUtils.format("The data files for commit %s should not be cleaned", savepointedCommit), 3, dataFiles.size());

        // Delete savepoint
        assertFalse(table.getCompletedSavepointTimeline().empty());
        client.deleteSavepoint(
                table.getCompletedSavepointTimeline().getInstants().findFirst().get().getTimestamp());

        metaClient = new HoodieTableMetaClient(fs, basePath);
        table = HoodieTable.getHoodieTable(metaClient, getConfig());
        // rollback and reupsert 004 will not work (because it renames .clean as well), upsert with a new commitTime
        String lastCommit = tableType == HoodieTableType.COPY_ON_WRITE ? newCommitTime : table.getActiveTimeline().lastInstant().get().getTimestamp();
        client.rollback(lastCommit);
        newCommitTime = HoodieActiveTimeline.COMMIT_FORMATTER.format(new Date());
        statuses = client.upsert(jsc.parallelize(records, 1), newCommitTime).collect();
        // Verify there are no errors
        assertNoWriteErrors(statuses);

        final TableFileSystemView view1 = tableType == HoodieTableType.COPY_ON_WRITE ? table.getFileSystemView() : table.getCompactedFileSystemView();

        dataFiles = partitionPaths.stream().flatMap(s -> {
            Stream<List<HoodieDataFile>> files = view1.getEveryVersionInPartition(s);
            return files.flatMap(Collection::stream).filter(f -> f.getCommitTime().equals(savepointedCommit));
        }).collect(Collectors.toList());

        assertEquals(StringUtils.format("The data files for commit %s should be cleaned now", savepointedCommit), 0, dataFiles.size());
    }

    @Test
    public void testRollbackToSavepoint() throws Exception {

        HoodieWriteConfig cfg = null;
        //This can work for MOR with compacted commits
        if(tableType == HoodieTableType.MERGE_ON_READ) {
            cfg = getConfigBuilder().withCompactionConfig(
                    HoodieCompactionConfig.newBuilder()
                            .withCleanerPolicy(HoodieCleaningPolicy.KEEP_LATEST_COMMITS).retainCommits(1)
                            .withInlineCompaction(true)
                            .withCompactionStrategy(new UnBoundedCompactionStrategy())
                            .withNumDeltaCommits(1) //This means every second deltacommit, a compaction commit will be created
                            .build()).build();

        } else {
            cfg = getConfigBuilder().withCompactionConfig(
                    HoodieCompactionConfig.newBuilder()
                            .withCleanerPolicy(HoodieCleaningPolicy.KEEP_LATEST_COMMITS).retainCommits(1)
                            .build()).build();
        }

        HoodieWriteClient client = new HoodieWriteClient(jsc, cfg);
        FileSystem fs = FSUtils.getFs();
        HoodieTestDataGenerator.writePartitionMetadata(fs, HoodieTestDataGenerator.DEFAULT_PARTITION_PATHS, basePath);

        /**
         * Write 1 (only inserts)
         */
        String newCommitTime1 = HoodieActiveTimeline.COMMIT_FORMATTER.format(new Date());
        List<HoodieRecord> records = dataGen.generateInserts(newCommitTime1, 200);
        JavaRDD<HoodieRecord> writeRecords = jsc.parallelize(records, 1);

        List<WriteStatus> statuses = client.upsert(writeRecords, newCommitTime1).collect();
        assertNoWriteErrors(statuses);

        /**
         * Write 2 (updates)
         */
        String newCommitTime2 = HoodieActiveTimeline.COMMIT_FORMATTER.format(new Date());
        records = dataGen.generateUpdates(newCommitTime2, records);
        statuses = client.upsert(jsc.parallelize(records, 1), newCommitTime2).collect();
        // Verify there are no errors
        assertNoWriteErrors(statuses);

        client.savepoint("hoodie-unit-test", "test");

        HoodieTableMetaClient metaClient = new HoodieTableMetaClient(fs, basePath);
        HoodieTable table = HoodieTable.getHoodieTable(metaClient, getConfig());
        final String savepointedCommit = tableType == HoodieTableType.COPY_ON_WRITE ? newCommitTime2 : table.getCompactionCommitTimeline().lastInstant().get().getTimestamp();

        /**
         * Write 3 (updates)
         */
        String newCommitTime3 = HoodieActiveTimeline.COMMIT_FORMATTER.format(new Date());
        records = dataGen.generateUpdates(newCommitTime3, records);
        statuses = client.upsert(jsc.parallelize(records, 1), newCommitTime3).collect();
        // Verify there are no errors
        assertNoWriteErrors(statuses);
        List<String> partitionPaths = FSUtils.getAllPartitionPaths(fs, cfg.getBasePath(), getConfig().shouldAssumeDatePartitioning());
        metaClient = new HoodieTableMetaClient(fs, basePath);
        table = HoodieTable.getHoodieTable(metaClient, getConfig());
        final TableFileSystemView view1 = tableType == HoodieTableType.COPY_ON_WRITE ? table.getFileSystemView() : table.getCompactedFileSystemView();

        final String checkCommit1 = tableType == HoodieTableType.COPY_ON_WRITE ? newCommitTime3 : table.getCommitTimeline().nthFromLastInstant(1).get().getTimestamp();
        List<HoodieDataFile> dataFiles = partitionPaths.stream().flatMap(s -> {
            Stream<List<HoodieDataFile>> files = view1.getEveryVersionInPartition(s);
            return files.flatMap(Collection::stream).filter(f -> f.getCommitTime().equals(checkCommit1));
        }).collect(Collectors.toList());
        assertEquals(StringUtils.format("The data files for commit %s should be present", newCommitTime3), 3, dataFiles.size());


        String newCommitTime4 = null;
        if(tableType == HoodieTableType.COPY_ON_WRITE) { //TODO : avoid 4th upsert to prevent compaction, fix rollback() for deltacommit and compaction commits
            /**
             * Write 4 (updates)
             */
            newCommitTime4 = HoodieActiveTimeline.COMMIT_FORMATTER.format(new Date());
            records = dataGen.generateUpdates(newCommitTime4, records);
            statuses = client.upsert(jsc.parallelize(records, 1), newCommitTime4).collect();
            // Verify there are no errors
            assertNoWriteErrors(statuses);

            metaClient = new HoodieTableMetaClient(fs, basePath);
            table = HoodieTable.getHoodieTable(metaClient, getConfig());
            final TableFileSystemView view2 = table.getFileSystemView();

            final String checkCommit2 = tableType == HoodieTableType.COPY_ON_WRITE ? newCommitTime4 : table.getCommitTimeline().lastInstant().get().getTimestamp();
            dataFiles = partitionPaths.stream().flatMap(s -> {
                Stream<List<HoodieDataFile>> files = view2.getEveryVersionInPartition(s);
                return files.flatMap(Collection::stream).filter(f -> f.getCommitTime().equals(checkCommit2));
            }).collect(Collectors.toList());
            assertEquals(StringUtils.format("The data files for commit %s should be present", newCommitTime4), 3, dataFiles.size());
        }


        // rolling back to a non existent savepoint must not succeed
        try {
            client.rollbackToSavepoint("001");
            fail("Rolling back to non-existent savepoint should not be allowed");
        } catch (HoodieRollbackException e) {
            // this is good
        }

        // rollback to savepoint 002 (newCommit2)
        HoodieInstant savepoint =
                table.getCompletedSavepointTimeline().getInstants().findFirst().get();
        client.rollbackToSavepoint(savepoint.getTimestamp());

        metaClient = new HoodieTableMetaClient(fs, basePath);
        table = HoodieTable.getHoodieTable(metaClient, getConfig());
        final TableFileSystemView view3 = tableType == HoodieTableType.COPY_ON_WRITE ? table.getFileSystemView() : table.getCompactedFileSystemView();
        dataFiles = partitionPaths.stream().flatMap(s -> {
            Stream<List<HoodieDataFile>> files = view3.getEveryVersionInPartition(s);
            return files.flatMap(Collection::stream).filter(f -> f.getCommitTime().equals(savepointedCommit));
        }).collect(Collectors.toList());
        assertEquals(StringUtils.format("The data files for commit %s be available", savepointedCommit), 3, dataFiles.size());

        dataFiles = partitionPaths.stream().flatMap(s -> {
            Stream<List<HoodieDataFile>> files = view3.getEveryVersionInPartition(s);
            return files.flatMap(Collection::stream).filter(f -> f.getCommitTime().equals(newCommitTime3));
        }).collect(Collectors.toList());
        assertEquals(StringUtils.format("The data files for commit %s should be rolled back", newCommitTime3), 0, dataFiles.size());

        if(tableType == HoodieTableType.COPY_ON_WRITE) { //For mergeonread we never upserted commit4
            final String commitTime4 = newCommitTime4;
            dataFiles = partitionPaths.stream().flatMap(s -> {
                Stream<List<HoodieDataFile>> files = view3.getEveryVersionInPartition(s);
                return files.flatMap(Collection::stream).filter(f -> f.getCommitTime().equals(commitTime4));
            }).collect(Collectors.toList());
            assertEquals(StringUtils.format("The data files for commit %s should be rolled back", newCommitTime4), 0, dataFiles.size());
        }
    }


    @Test
    public void testInsertAndCleanByVersions() throws Exception {

        int maxVersions = 2; // keep upto 2 versions for each file
        HoodieWriteConfig cfg = getConfigBuilder().withCompactionConfig(
                HoodieCompactionConfig.newBuilder()
                        .withCleanerPolicy(HoodieCleaningPolicy.KEEP_LATEST_FILE_VERSIONS)
                        .retainFileVersions(maxVersions).build()).build();
        Schema readerSchema = HoodieAvroUtils.addMetadataFields(Schema.parse(TRIP_EXAMPLE_SCHEMA));
        HoodieWriteClient client = new HoodieWriteClient(jsc, cfg);
        HoodieIndex index = HoodieIndex.createIndex(cfg, jsc);
        FileSystem fs = FSUtils.getFs();

        /**
         * do a big insert
         * (this is basically same as insert part of upsert, just adding it here so we can
         * catch breakages in insert(), if the implementation diverges.)
         */
        String newCommitTime = client.startCommit();
        List<HoodieRecord> records = dataGen.generateInserts(newCommitTime, 500);
        JavaRDD<HoodieRecord> writeRecords = jsc.parallelize(records, 5);

        List<WriteStatus> statuses = client.insert(writeRecords, newCommitTime).collect();
        // Verify there are no errors
        assertNoWriteErrors(statuses);

        // verify that there is a commit

        ReadClientTestHelper readClient = new ReadClientTestHelper(jsc, basePath, sqlContext, tableType, readerSchema);

        assertEquals("Expecting a single commit.", readClient.listCommitsSince("000").size(), 1);
        // Should have 100 records in table (check using Index), all in locations marked at commit
        HoodieTableMetaClient metaClient = new HoodieTableMetaClient(fs, basePath);
        HoodieTable table = HoodieTable.getHoodieTable(metaClient, getConfig());
        assertFalse(table.getCompletedCommitTimeline().empty());
        String commitTime =
                table.getCompletedCommitTimeline().getInstants().findFirst().get().getTimestamp();
        assertFalse(table.getCompletedCleanTimeline().empty());
        assertEquals("The clean instant should be the same as the commit instant", commitTime,
                table.getCompletedCleanTimeline().getInstants().findFirst().get().getTimestamp());

        List<HoodieRecord> taggedRecords = index.tagLocation(jsc.parallelize(records, 1), table).collect();
        checkTaggedRecords(taggedRecords, newCommitTime);

        // Keep doing some writes and clean inline. Make sure we have expected number of files remaining.
        for (int writeCnt = 2; writeCnt < 10; writeCnt++) {

            Thread.sleep(1100); // make sure commits are unique
            newCommitTime = client.startCommit();
            records = dataGen.generateUpdates(newCommitTime, 100);

            statuses = client.upsert(jsc.parallelize(records, 1), newCommitTime).collect();
            // Verify there are no errors
            assertNoWriteErrors(statuses);

            HoodieTableMetaClient metadata = new HoodieTableMetaClient(fs, basePath);
            table = HoodieTable.getHoodieTable(metadata, getConfig());
            HoodieTimeline timeline = table.getCommitTimeline();

            TableFileSystemView fsView = table.getFileSystemView();
            // Need to ensure the following
            for (String partitionPath : dataGen.getPartitionPaths()) {
                // compute all the versions of all files, from time 0
                HashMap<String, TreeSet<String>> fileIdToVersions = new HashMap<>();
                for (HoodieInstant entry : timeline.getInstants().collect(Collectors.toList())) {
                    HoodieCommitMetadata commitMetadata = HoodieCommitMetadata.fromBytes(timeline.getInstantDetails(entry).get());

                    for (HoodieWriteStat wstat : commitMetadata.getWriteStats(partitionPath)) {
                        if (!fileIdToVersions.containsKey(wstat.getFileId())) {
                            fileIdToVersions.put(wstat.getFileId(), new TreeSet<>());
                        }
                        fileIdToVersions.get(wstat.getFileId()).add(FSUtils.getCommitTime(new Path(wstat.getPath()).getName()));
                    }
                }

                List<List<HoodieDataFile>> fileVersions = fsView.getEveryVersionInPartition(partitionPath).collect(Collectors.toList());
                for (List<HoodieDataFile> entry : fileVersions) {
                    // No file has no more than max versions
                    String fileId = entry.iterator().next().getFileId();

                    assertTrue("fileId " + fileId + " has more than " + maxVersions + " versions",
                            entry.size() <= maxVersions);

                    // Each file, has the latest N versions (i.e cleaning gets rid of older versions)
                    List<String> commitedVersions = new ArrayList<>(fileIdToVersions.get(fileId));
                    for (int i = 0; i < entry.size(); i++) {
                        assertEquals("File " + fileId + " does not have latest versions on commits" + commitedVersions,
                                Iterables.get(entry, i).getCommitTime(),
                                commitedVersions.get(commitedVersions.size() - 1 - i));
                    }
                }
            }
        }
    }

    @Test
    public void testInsertAndCleanByCommits() throws Exception {

        int maxCommits = 3; // keep upto 3 commits from the past
        HoodieWriteConfig cfg = getConfigBuilder().withCompactionConfig(
                HoodieCompactionConfig.newBuilder()
                        .withCleanerPolicy(HoodieCleaningPolicy.KEEP_LATEST_FILE_VERSIONS)
                        .retainCommits(maxCommits).build()).build();
        Schema readerSchema = HoodieAvroUtils.addMetadataFields(Schema.parse(TRIP_EXAMPLE_SCHEMA));
        HoodieWriteClient client = new HoodieWriteClient(jsc, cfg);
        HoodieIndex index = HoodieIndex.createIndex(cfg, jsc);
        FileSystem fs = FSUtils.getFs();

        /**
         * do a big insert
         * (this is basically same as insert part of upsert, just adding it here so we can
         * catch breakages in insert(), if the implementation diverges.)
         */
        String newCommitTime = client.startCommit();
        List<HoodieRecord> records = dataGen.generateInserts(newCommitTime, 500);
        JavaRDD<HoodieRecord> writeRecords = jsc.parallelize(records, 5);

        List<WriteStatus> statuses = client.insert(writeRecords, newCommitTime).collect();
        // Verify there are no errors
        assertNoWriteErrors(statuses);

        // verify that there is a commit
        ReadClientTestHelper readClient = new ReadClientTestHelper(jsc, basePath, sqlContext, tableType, readerSchema);

        assertEquals("Expecting a single commit.", readClient.listCommitsSince("000").size(), 1);
        // Should have 100 records in table (check using Index), all in locations marked at commit
        HoodieTableMetaClient metaClient = new HoodieTableMetaClient(fs, basePath);
        HoodieTable table = HoodieTable.getHoodieTable(metaClient, getConfig());

        assertFalse(table.getCompletedCommitTimeline().empty());
        String commitTime =
                table.getCompletedCommitTimeline().getInstants().findFirst().get().getTimestamp();
        assertFalse(table.getCompletedCleanTimeline().empty());
        assertEquals("The clean instant should be the same as the commit instant", commitTime,
                table.getCompletedCleanTimeline().getInstants().findFirst().get().getTimestamp());

        List<HoodieRecord> taggedRecords = index.tagLocation(jsc.parallelize(records, 1), table).collect();
        checkTaggedRecords(taggedRecords, newCommitTime);

        // Keep doing some writes and clean inline. Make sure we have expected number of files remaining.
        for (int writeCnt = 2; writeCnt < 10; writeCnt++) {
            Thread.sleep(1100); // make sure commits are unique
            newCommitTime = client.startCommit();
            records = dataGen.generateUpdates(newCommitTime, 100);

            statuses = client.upsert(jsc.parallelize(records, 1), newCommitTime).collect();
            // Verify there are no errors
            assertNoWriteErrors(statuses);

            HoodieTableMetaClient metadata = new HoodieTableMetaClient(fs, basePath);
            HoodieTable table1 = HoodieTable.getHoodieTable(metadata, cfg);
            HoodieTimeline activeTimeline = table1.getCompletedCommitTimeline();
            Optional<HoodieInstant>
                    earliestRetainedCommit = activeTimeline.nthFromLastInstant(maxCommits - 1);
            Set<HoodieInstant> acceptableCommits =
                    activeTimeline.getInstants().collect(Collectors.toSet());
            if (earliestRetainedCommit.isPresent()) {
                acceptableCommits.removeAll(
                        activeTimeline.findInstantsInRange("000", earliestRetainedCommit.get().getTimestamp()).getInstants()
                                .collect(Collectors.toSet()));
                acceptableCommits.add(earliestRetainedCommit.get());
            }

            TableFileSystemView fsView = table1.getCompactedFileSystemView();
            // Need to ensure the following
            for (String partitionPath : dataGen.getPartitionPaths()) {
                List<List<HoodieDataFile>> fileVersions = fsView.getEveryVersionInPartition(partitionPath).collect(Collectors.toList());
                for (List<HoodieDataFile> entry : fileVersions) {
                    Set<String> commitTimes = new HashSet<>();
                    for(HoodieDataFile value:entry) {
                        commitTimes.add(value.getCommitTime());
                    }
                    assertEquals("Only contain acceptable versions of file should be present",
                            acceptableCommits.stream().map(HoodieInstant::getTimestamp)
                                    .collect(Collectors.toSet()), commitTimes);
                }
            }
        }
    }

    @Test
    public void testRollbackCommit() throws Exception {

        // Let's create some commit files and parquet files
        String commitTime1 = "20160501010101";
        String commitTime2 = "20160502020601";
        String commitTime3 = "20160506030611";
        FSUtils.getFs().mkdirs(new Path(basePath + "/.hoodie"));
        HoodieTestDataGenerator.writePartitionMetadata(FSUtils.getFs(),
                new String[] {"2016/05/01", "2016/05/02", "2016/05/06"},
                basePath);

        if(tableType == HoodieTableType.COPY_ON_WRITE) {
            // Only first two have commit files
            HoodieTestUtils.createCommitFiles(basePath, commitTime1, commitTime2);
            // Third one has a .inflight intermediate commit file
            HoodieTestUtils.createInflightCommitFiles(basePath, commitTime3);
        } else {
            HoodieTestUtils.createDeltaCommitFiles(basePath, commitTime1, commitTime2);
            // Third one has a .inflight intermediate commit file
            HoodieTestUtils.createDeltaInflightCommitFiles(basePath, commitTime3);
        }

        // Make commit1
        String file11 = HoodieTestUtils.createDataFile(basePath, "2016/05/01", commitTime1, "id11");
        String file12 = HoodieTestUtils.createDataFile(basePath, "2016/05/02", commitTime1, "id12");
        String file13 = HoodieTestUtils.createDataFile(basePath, "2016/05/06", commitTime1, "id13");

        // Make commit2
        String file21 = HoodieTestUtils.createDataFile(basePath, "2016/05/01", commitTime2, "id21");
        String file22 = HoodieTestUtils.createDataFile(basePath, "2016/05/02", commitTime2, "id22");
        String file23 = HoodieTestUtils.createDataFile(basePath, "2016/05/06", commitTime2, "id23");

        // Make commit3
        String file31 = HoodieTestUtils.createDataFile(basePath, "2016/05/01", commitTime3, "id31");
        String file32 = HoodieTestUtils.createDataFile(basePath, "2016/05/02", commitTime3, "id32");
        String file33 = HoodieTestUtils.createDataFile(basePath, "2016/05/06", commitTime3, "id33");

        HoodieWriteConfig config = HoodieWriteConfig.newBuilder().withPath(basePath)
                .withIndexConfig(
                        HoodieIndexConfig.newBuilder().withIndexType(HoodieIndex.IndexType.INMEMORY)
                                .build()).build();

        HoodieWriteClient client = new HoodieWriteClient(jsc, config, false);

        // Rollback commit 1 (this should fail, since commit2 is still around)
        try {
            client.rollback(commitTime1);
            assertTrue("Should have thrown an exception ", false);
        } catch (HoodieRollbackException hrbe) {
            // should get here
        }

        // Wait for 1 second to make sure we get a new timestamp for rollback commit
        Thread.sleep(1000);
        // Rollback commit3
        client.rollback(commitTime3);
        assertFalse(HoodieTestUtils.doesInflightExist(basePath, commitTime3));
        assertFalse(HoodieTestUtils.doesDataFileExist(basePath, "2016/05/01", commitTime3, file31) ||
                HoodieTestUtils.doesDataFileExist(basePath, "2016/05/02", commitTime3, file32) ||
                HoodieTestUtils.doesDataFileExist(basePath, "2016/05/06", commitTime3, file33));

        // simulate partial failure, where .inflight was not deleted, but data files were.
        if(tableType == HoodieTableType.COPY_ON_WRITE) {
            HoodieTestUtils.createInflightCommitFiles(basePath, commitTime3);

        } else {
            HoodieTestUtils.createDeltaInflightCommitFiles(basePath, commitTime3);
        }

        Thread.sleep(1000);
        client.rollback(commitTime3);
        assertFalse(HoodieTestUtils.doesInflightExist(basePath, commitTime3));

        Thread.sleep(1000);
        // Rollback commit2
        client.rollback(commitTime2);

        if(tableType == HoodieTableType.COPY_ON_WRITE) {
            assertFalse(HoodieTestUtils.doesCommitExist(basePath, commitTime2));
        } else {
            assertFalse(HoodieTestUtils.doesDeltaCommitExist(basePath, commitTime2));
        }
        assertFalse(HoodieTestUtils.doesInflightExist(basePath, commitTime2));
        assertFalse(HoodieTestUtils.doesDataFileExist(basePath, "2016/05/01", commitTime2, file21) ||
                HoodieTestUtils.doesDataFileExist(basePath, "2016/05/02", commitTime2, file22) ||
                HoodieTestUtils.doesDataFileExist(basePath, "2016/05/06", commitTime2, file23));

        // simulate partial failure, where only .commit => .inflight renaming succeeded, leaving a
        // .inflight commit and a bunch of data files around.
        if(tableType == HoodieTableType.COPY_ON_WRITE) {
            HoodieTestUtils.createInflightCommitFiles(basePath, commitTime2);

        } else {
            HoodieTestUtils.createDeltaInflightCommitFiles(basePath, commitTime2);
        }
        file21 = HoodieTestUtils.createDataFile(basePath, "2016/05/01", commitTime2, "id21");
        file22 = HoodieTestUtils.createDataFile(basePath, "2016/05/02", commitTime2, "id22");
        file23 = HoodieTestUtils.createDataFile(basePath, "2016/05/06", commitTime2, "id23");

        Thread.sleep(1000);
        client.rollback(commitTime2);
        if(tableType == HoodieTableType.COPY_ON_WRITE) {
            assertFalse(HoodieTestUtils.doesCommitExist(basePath, commitTime2));
        } else {
            assertFalse(HoodieTestUtils.doesDeltaCommitExist(basePath, commitTime2));
        }        assertFalse(HoodieTestUtils.doesInflightExist(basePath, commitTime2));
        assertFalse(HoodieTestUtils.doesDataFileExist(basePath, "2016/05/01", commitTime2, file21) ||
                HoodieTestUtils.doesDataFileExist(basePath, "2016/05/02", commitTime2, file22) ||
                HoodieTestUtils.doesDataFileExist(basePath, "2016/05/06", commitTime2, file23));


        Thread.sleep(1000);
        // Let's rollback commit1, Check results
        client.rollback(commitTime1);
        assertFalse(HoodieTestUtils.doesCommitExist(basePath, commitTime1));
        assertFalse(HoodieTestUtils.doesInflightExist(basePath, commitTime1));
        assertFalse(HoodieTestUtils.doesDataFileExist(basePath, "2016/05/01", commitTime1, file11) ||
                HoodieTestUtils.doesDataFileExist(basePath, "2016/05/02", commitTime1, file12) ||
                HoodieTestUtils.doesDataFileExist(basePath, "2016/05/06", commitTime1, file13));
    }


    @Test
    public void testAutoRollbackCommit() throws Exception {

        // Let's create some commit files and parquet files
        String commitTime1 = "20160501010101";
        String commitTime2 = "20160502020601";
        String commitTime3 = "20160506030611";
        FSUtils.getFs().mkdirs(new Path(basePath + "/.hoodie"));
        HoodieTestDataGenerator.writePartitionMetadata(FSUtils.getFs(),
                new String[] {"2016/05/01", "2016/05/02", "2016/05/06"},
                basePath);

        if(tableType == HoodieTableType.COPY_ON_WRITE) {
            //Two good commits
            HoodieTestUtils.createCommitFiles(basePath, commitTime1, commitTime2);
            // One .inflight commit file
            HoodieTestUtils.createInflightCommitFiles(basePath, commitTime3);
        } else {
            //Two good commits
            HoodieTestUtils.createDeltaCommitFiles(basePath, commitTime1, commitTime2);
            // One .inflight commit file
            HoodieTestUtils.createDeltaInflightCommitFiles(basePath, commitTime3);
        }

        // Make commit1
        String file11 = HoodieTestUtils.createDataFile(basePath, "2016/05/01", commitTime1, "id11");
        String file12 = HoodieTestUtils.createDataFile(basePath, "2016/05/02", commitTime1, "id12");
        String file13 = HoodieTestUtils.createDataFile(basePath, "2016/05/06", commitTime1, "id13");

        // Make commit2
        String file21 = HoodieTestUtils.createDataFile(basePath, "2016/05/01", commitTime2, "id21");
        String file22 = HoodieTestUtils.createDataFile(basePath, "2016/05/02", commitTime2, "id22");
        String file23 = HoodieTestUtils.createDataFile(basePath, "2016/05/06", commitTime2, "id23");

        // Make commit3
        String file31 = HoodieTestUtils.createDataFile(basePath, "2016/05/01", commitTime3, "id31");
        String file32 = HoodieTestUtils.createDataFile(basePath, "2016/05/02", commitTime3, "id32");
        String file33 = HoodieTestUtils.createDataFile(basePath, "2016/05/06", commitTime3, "id33");

        // Turn auto rollback off
        HoodieWriteConfig config = HoodieWriteConfig.newBuilder().withPath(basePath)
                .withIndexConfig(
                        HoodieIndexConfig.newBuilder().withIndexType(HoodieIndex.IndexType.INMEMORY)
                                .build()).build();

        new HoodieWriteClient(jsc, config, false);
        // Check results, nothing changed
        if(tableType == HoodieTableType.COPY_ON_WRITE) {
            assertTrue(HoodieTestUtils.doesCommitExist(basePath, commitTime1));
            assertTrue(HoodieTestUtils.doesCommitExist(basePath, commitTime2));
            assertTrue(HoodieTestUtils.doesInflightExist(basePath, commitTime3));
        } else {
            assertTrue(HoodieTestUtils.doesDeltaCommitExist(basePath, commitTime1));
            assertTrue(HoodieTestUtils.doesDeltaCommitExist(basePath, commitTime2));
            assertTrue(HoodieTestUtils.doesDeltaInflightExist(basePath, commitTime3));
        }
        assertTrue(HoodieTestUtils.doesDataFileExist(basePath, "2016/05/01", commitTime3, file31) &&
                HoodieTestUtils.doesDataFileExist(basePath, "2016/05/02", commitTime3, file32) &&
                HoodieTestUtils.doesDataFileExist(basePath, "2016/05/06", commitTime3, file33));
        assertTrue(HoodieTestUtils.doesDataFileExist(basePath, "2016/05/01", commitTime2, file21) &&
                HoodieTestUtils.doesDataFileExist(basePath, "2016/05/02", commitTime2, file22) &&
                HoodieTestUtils.doesDataFileExist(basePath, "2016/05/06", commitTime2, file23));
        assertTrue(HoodieTestUtils.doesDataFileExist(basePath, "2016/05/01", commitTime1, file11) &&
                HoodieTestUtils.doesDataFileExist(basePath, "2016/05/02", commitTime1, file12) &&
                HoodieTestUtils.doesDataFileExist(basePath, "2016/05/06", commitTime1, file13));

        // Turn auto rollback on
        new HoodieWriteClient(jsc, config, true);
        if(tableType == HoodieTableType.COPY_ON_WRITE) {
            assertTrue(HoodieTestUtils.doesCommitExist(basePath, commitTime1));
            assertTrue(HoodieTestUtils.doesCommitExist(basePath, commitTime2));
        } else {
            assertTrue(HoodieTestUtils.doesDeltaCommitExist(basePath, commitTime1));
            assertTrue(HoodieTestUtils.doesDeltaCommitExist(basePath, commitTime2));
        }
        assertFalse(HoodieTestUtils.doesInflightExist(basePath, commitTime3));
        assertFalse(HoodieTestUtils.doesDataFileExist(basePath, "2016/05/01", commitTime3, file31) ||
                HoodieTestUtils.doesDataFileExist(basePath, "2016/05/02", commitTime3, file32) ||
                HoodieTestUtils.doesDataFileExist(basePath, "2016/05/06", commitTime3, file33));
        assertTrue(HoodieTestUtils.doesDataFileExist(basePath, "2016/05/01", commitTime2, file21) ||
                HoodieTestUtils.doesDataFileExist(basePath, "2016/05/02", commitTime2, file22) ||
                HoodieTestUtils.doesDataFileExist(basePath, "2016/05/06", commitTime2, file23));
        assertTrue(HoodieTestUtils.doesDataFileExist(basePath, "2016/05/01", commitTime1, file11) &&
                HoodieTestUtils.doesDataFileExist(basePath, "2016/05/02", commitTime1, file12) &&
                HoodieTestUtils.doesDataFileExist(basePath, "2016/05/06", commitTime1, file13));
    }


    private HoodieWriteConfig getSmallInsertWriteConfig(int insertSplitSize) {
        HoodieWriteConfig.Builder builder = getConfigBuilder();
        return builder.withCompactionConfig(
                HoodieCompactionConfig.newBuilder()
                        .compactionSmallFileSize(HoodieTestDataGenerator.SIZE_PER_RECORD * 15)
                        .insertSplitSize(insertSplitSize).build()) // tolerate upto 15 records
                .withStorageConfig(HoodieStorageConfig.newBuilder()
                        .limitFileSize(HoodieTestDataGenerator.SIZE_PER_RECORD * 20)
                        .build())
                .build();
    }


    @Test
    public void testSmallInsertHandlingForUpserts() throws Exception {

        //MOR : Small upserts to existing parquet files don't work
        if(tableType == HoodieTableType.MERGE_ON_READ) {
            return;
        }

        FileSystem fs = FSUtils.getFs();
        final String TEST_PARTITION_PATH = "2016/09/26";
        final int INSERT_SPLIT_LIMIT = 10;
        // setup the small file handling params
        HoodieWriteConfig config = getSmallInsertWriteConfig(INSERT_SPLIT_LIMIT); // hold upto 20 records max
        dataGen = new HoodieTestDataGenerator(new String[] {TEST_PARTITION_PATH});

        HoodieWriteClient client = new HoodieWriteClient(jsc, config);

        // Inserts => will write file1
        String commitTime1 = "001";
        List<HoodieRecord> inserts1 = dataGen.generateInserts(commitTime1, INSERT_SPLIT_LIMIT); // this writes ~500kb
        Set<String> keys1 = HoodieClientTestUtils.getRecordKeys(inserts1);

        JavaRDD<HoodieRecord> insertRecordsRDD1 = jsc.parallelize(inserts1, 1);
        List<WriteStatus> statuses= client.upsert(insertRecordsRDD1, commitTime1).collect();

        assertNoWriteErrors(statuses);

        assertEquals("Just 1 file needs to be added.", 1, statuses.size());
        String file1 = statuses.get(0).getFileId();
        assertEquals("file should contain 10 records",
                ParquetUtils.readRowKeysFromParquet(new Path(basePath, TEST_PARTITION_PATH + "/" + FSUtils.makeDataFileName(commitTime1, 0, file1))).size(),
                10);

        // Update + Inserts such that they just expand file1
        String commitTime2 = "002";
        List<HoodieRecord> inserts2 = dataGen.generateInserts(commitTime2, 4);
        Set<String> keys2 = HoodieClientTestUtils.getRecordKeys(inserts2);
        List<HoodieRecord> insertsAndUpdates2 = new ArrayList<>();
        insertsAndUpdates2.addAll(inserts2);
        insertsAndUpdates2.addAll(dataGen.generateUpdates(commitTime2, inserts1));

        JavaRDD<HoodieRecord> insertAndUpdatesRDD2 = jsc.parallelize(insertsAndUpdates2, 1);
        statuses = client.upsert(insertAndUpdatesRDD2, commitTime2).collect();
        assertNoWriteErrors(statuses);

        assertEquals("Just 1 file needs to be updated.", 1, statuses.size());
        assertEquals("Existing file should be expanded", file1, statuses.get(0).getFileId());
        assertEquals("Existing file should be expanded", commitTime1, statuses.get(0).getStat().getPrevCommit());
        Path newFile = new Path(basePath, TEST_PARTITION_PATH + "/" + FSUtils.makeDataFileName(commitTime2, 0, file1));
        assertEquals("file should contain 14 records", ParquetUtils.readRowKeysFromParquet(newFile).size(), 14);

        List<GenericRecord> records = ParquetUtils.readAvroRecords(newFile);
        for (GenericRecord record: records) {
            String recordKey = record.get(HoodieRecord.RECORD_KEY_METADATA_FIELD).toString();
            assertEquals("only expect commit2", commitTime2, record.get(HoodieRecord.COMMIT_TIME_METADATA_FIELD).toString());
            assertTrue("key expected to be part of commit2", keys2.contains(recordKey) || keys1.contains(recordKey));
        }

        // update + inserts such that file1 is updated and expanded, a new file2 is created.
        String commitTime3 = "003";
        List<HoodieRecord> insertsAndUpdates3 = dataGen.generateInserts(commitTime3, 20);
        Set<String> keys3 = HoodieClientTestUtils.getRecordKeys(insertsAndUpdates3);
        List<HoodieRecord> updates3 = dataGen.generateUpdates(commitTime3, inserts2);
        insertsAndUpdates3.addAll(updates3);

        JavaRDD<HoodieRecord> insertAndUpdatesRDD3 = jsc.parallelize(insertsAndUpdates3, 1);
        statuses = client.upsert(insertAndUpdatesRDD3, commitTime3).collect();
        assertNoWriteErrors(statuses);

        assertEquals("2 files needs to be committed.", 2, statuses.size());
        HoodieTableMetaClient metadata = new HoodieTableMetaClient(fs, basePath);
        HoodieTable table = HoodieTable.getHoodieTable(metadata, config);
        TableFileSystemView fileSystemView = table.getFileSystemView();
        List<HoodieDataFile> files = fileSystemView.getLatestVersionInPartition(TEST_PARTITION_PATH, commitTime3).collect(
                Collectors.toList());
        int numTotalInsertsInCommit3 = 0;
        for (HoodieDataFile file:  files) {
            if (file.getFileName().contains(file1)) {
                assertEquals("Existing file should be expanded", commitTime3, file.getCommitTime());
                records = ParquetUtils.readAvroRecords(new Path(file.getPath()));
                for (GenericRecord record: records) {
                    String recordKey = record.get(HoodieRecord.RECORD_KEY_METADATA_FIELD).toString();
                    String recordCommitTime = record.get(HoodieRecord.COMMIT_TIME_METADATA_FIELD).toString();
                    if (recordCommitTime.equals(commitTime3)) {
                        if (keys2.contains(recordKey)) {
                            assertEquals("only expect commit3", commitTime3, recordCommitTime);
                            keys2.remove(recordKey);
                        } else {
                            numTotalInsertsInCommit3++;
                        }
                    }
                }
                assertEquals("All keys added in commit 2 must be updated in commit3 correctly", 0, keys2.size());
            } else {
                assertEquals("New file must be written for commit 3", commitTime3, file.getCommitTime());
                records = ParquetUtils.readAvroRecords(new Path(file.getPath()));
                for (GenericRecord record: records) {
                    String recordKey = record.get(HoodieRecord.RECORD_KEY_METADATA_FIELD).toString();
                    assertEquals("only expect commit3", commitTime3, record.get(HoodieRecord.COMMIT_TIME_METADATA_FIELD).toString());
                    assertTrue("key expected to be part of commit3", keys3.contains(recordKey));
                }
                numTotalInsertsInCommit3 += records.size();
            }
        }
        assertEquals("Total inserts in commit3 must add up", keys3.size(), numTotalInsertsInCommit3);
    }

    @Test
    public void testSmallInsertHandlingForInserts() throws Exception {

        //MOR : Small inserts to existing parquet files don't work
        if(tableType == HoodieTableType.MERGE_ON_READ) {
            return;
        }

        final String TEST_PARTITION_PATH = "2016/09/26";
        final int INSERT_SPLIT_LIMIT = 10;
        // setup the small file handling params
        HoodieWriteConfig config = getSmallInsertWriteConfig(INSERT_SPLIT_LIMIT); // hold upto 20 records max
        dataGen = new HoodieTestDataGenerator(new String[] {TEST_PARTITION_PATH});
        HoodieWriteClient client = new HoodieWriteClient(jsc, config);

        // Inserts => will write file1
        String commitTime1 = "001";
        List<HoodieRecord> inserts1 = dataGen.generateInserts(commitTime1, INSERT_SPLIT_LIMIT); // this writes ~500kb
        Set<String> keys1 = HoodieClientTestUtils.getRecordKeys(inserts1);
        JavaRDD<HoodieRecord> insertRecordsRDD1 = jsc.parallelize(inserts1, 1);
        List<WriteStatus> statuses= client.insert(insertRecordsRDD1, commitTime1).collect();

        assertNoWriteErrors(statuses);
        assertPartitionMetadata(new String[]{TEST_PARTITION_PATH}, FSUtils.getFs());

        assertEquals("Just 1 file needs to be added.", 1, statuses.size());
        String file1 = statuses.get(0).getFileId();
        assertEquals("file should contain 10 records",
                ParquetUtils.readRowKeysFromParquet(new Path(basePath, TEST_PARTITION_PATH + "/" + FSUtils.makeDataFileName(commitTime1, 0, file1))).size(),
                10);

        // Second, set of Inserts should just expand file1
        String commitTime2 = "002";
        List<HoodieRecord> inserts2 = dataGen.generateInserts(commitTime2, 4);
        Set<String> keys2 = HoodieClientTestUtils.getRecordKeys(inserts2);
        JavaRDD<HoodieRecord> insertRecordsRDD2 = jsc.parallelize(inserts2, 1);
        statuses = client.insert(insertRecordsRDD2, commitTime2).collect();
        assertNoWriteErrors(statuses);

        assertEquals("Just 1 file needs to be updated.", 1, statuses.size());
        assertEquals("Existing file should be expanded", file1, statuses.get(0).getFileId());
        assertEquals("Existing file should be expanded", commitTime1, statuses.get(0).getStat().getPrevCommit());
        Path newFile = new Path(basePath, TEST_PARTITION_PATH + "/" + FSUtils.makeDataFileName(commitTime2, 0, file1));
        assertEquals("file should contain 14 records", ParquetUtils.readRowKeysFromParquet(newFile).size(), 14);

        List<GenericRecord> records = ParquetUtils.readAvroRecords(newFile);
        for (GenericRecord record: records) {
            String recordKey = record.get(HoodieRecord.RECORD_KEY_METADATA_FIELD).toString();
            String recCommitTime = record.get(HoodieRecord.COMMIT_TIME_METADATA_FIELD).toString();
            assertTrue("Record expected to be part of commit 1 or commit2", commitTime1.equals(recCommitTime) || commitTime2.equals(recCommitTime));
            assertTrue("key expected to be part of commit 1 or commit2", keys2.contains(recordKey) || keys1.contains(recordKey));
        }

        // Lots of inserts such that file1 is updated and expanded, a new file2 is created.
        String commitTime3 = "003";
        List<HoodieRecord> insert3 = dataGen.generateInserts(commitTime3, 20);
        JavaRDD<HoodieRecord> insertRecordsRDD3 = jsc.parallelize(insert3, 1);
        statuses = client.insert(insertRecordsRDD3, commitTime3).collect();
        assertNoWriteErrors(statuses);
        assertEquals("2 files needs to be committed.", 2, statuses.size());


        FileSystem fs = FSUtils.getFs();
        HoodieTableMetaClient metaClient = new HoodieTableMetaClient(fs, basePath);
        HoodieTable table = HoodieTable.getHoodieTable(metaClient, config);
        List<HoodieDataFile> files =
                table.getFileSystemView().getLatestVersionInPartition(TEST_PARTITION_PATH, commitTime3)
                        .collect(Collectors.toList());
        assertEquals("Total of 2 valid data files", 2, files.size());


        int totalInserts = 0;
        for (HoodieDataFile file:  files) {
            assertEquals("All files must be at commit 3", commitTime3, file.getCommitTime());
            records = ParquetUtils.readAvroRecords(new Path(file.getPath()));
            totalInserts += records.size();
        }
        assertEquals("Total number of records must add up", totalInserts, inserts1.size() + inserts2.size() + insert3.size());
    }

<<<<<<< HEAD
=======
    @Test
    public void testKeepLatestFileVersions() throws IOException {
        HoodieWriteConfig config = HoodieWriteConfig.newBuilder().withPath(basePath)
            .withAssumeDatePartitioning(true)
            .withCompactionConfig(HoodieCompactionConfig.newBuilder()
                .withCleanerPolicy(HoodieCleaningPolicy.KEEP_LATEST_FILE_VERSIONS)
                .retainFileVersions(1).build()).build();

        // make 1 commit, with 1 file per partition
        HoodieTestUtils.createCommitFiles(basePath, "000");

        String file1P0C0 = HoodieTestUtils.createNewDataFile(basePath, partitionPaths[0], "000");
        String file1P1C0 = HoodieTestUtils.createNewDataFile(basePath, partitionPaths[1], "000");
        HoodieTable table = HoodieTable
            .getHoodieTable(new HoodieTableMetaClient(FSUtils.getFs(), config.getBasePath(), true), config);

        List<HoodieCleanStat> hoodieCleanStatsOne = table.clean(jsc);
        assertEquals("Must not clean any files" , 0, getCleanStat(hoodieCleanStatsOne, partitionPaths[0]).getSuccessDeleteFiles().size());
        assertEquals("Must not clean any files" , 0, getCleanStat(hoodieCleanStatsOne, partitionPaths[1]).getSuccessDeleteFiles().size());
        assertTrue(HoodieTestUtils.doesDataFileExist(basePath, partitionPaths[0], "000", file1P0C0));
        assertTrue(HoodieTestUtils.doesDataFileExist(basePath, partitionPaths[1], "000", file1P1C0));

        // make next commit, with 1 insert & 1 update per partition
        HoodieTestUtils.createCommitFiles(basePath, "001");
        table = HoodieTable
            .getHoodieTable(new HoodieTableMetaClient(FSUtils.getFs(), config.getBasePath(), true), config);

        String file2P0C1 = HoodieTestUtils.createNewDataFile(basePath, partitionPaths[0], "001"); // insert
        String file2P1C1 = HoodieTestUtils.createNewDataFile(basePath, partitionPaths[1], "001"); // insert
        HoodieTestUtils.createDataFile(basePath, partitionPaths[0], "001", file1P0C0); // update
        HoodieTestUtils.createDataFile(basePath, partitionPaths[1], "001", file1P1C0); // update

        List<HoodieCleanStat> hoodieCleanStatsTwo = table.clean(jsc);
        assertEquals("Must clean 1 file" , 1, getCleanStat(hoodieCleanStatsTwo, partitionPaths[0]).getSuccessDeleteFiles().size());
        assertEquals("Must clean 1 file" , 1, getCleanStat(hoodieCleanStatsTwo, partitionPaths[1]).getSuccessDeleteFiles().size());
        assertTrue(HoodieTestUtils.doesDataFileExist(basePath, partitionPaths[0], "001", file2P0C1));
        assertTrue(HoodieTestUtils.doesDataFileExist(basePath, partitionPaths[1], "001", file2P1C1));
        assertFalse(HoodieTestUtils.doesDataFileExist(basePath, partitionPaths[0], "000", file1P0C0));
        assertFalse(HoodieTestUtils.doesDataFileExist(basePath, partitionPaths[1], "000", file1P1C0));

        // make next commit, with 2 updates to existing files, and 1 insert
        HoodieTestUtils.createCommitFiles(basePath, "002");
        table = HoodieTable
            .getHoodieTable(new HoodieTableMetaClient(FSUtils.getFs(), config.getBasePath(), true), config);

        HoodieTestUtils.createDataFile(basePath, partitionPaths[0], "002", file1P0C0); // update
        HoodieTestUtils.createDataFile(basePath, partitionPaths[0], "002", file2P0C1); // update
        String file3P0C2 = HoodieTestUtils.createNewDataFile(basePath, partitionPaths[0], "002");

        List<HoodieCleanStat> hoodieCleanStatsThree = table.clean(jsc);
        assertEquals("Must clean two files" , 2, getCleanStat(hoodieCleanStatsThree, partitionPaths[0]).getSuccessDeleteFiles().size());
        assertFalse(HoodieTestUtils.doesDataFileExist(basePath, partitionPaths[0], "001", file1P0C0));
        assertFalse(HoodieTestUtils.doesDataFileExist(basePath, partitionPaths[0], "001", file2P0C1));
        assertTrue(HoodieTestUtils.doesDataFileExist(basePath, partitionPaths[0], "002", file3P0C2));

        // No cleaning on partially written file, with no commit.
        HoodieTestUtils.createDataFile(basePath, partitionPaths[0], "003", file3P0C2); // update
        List<HoodieCleanStat> hoodieCleanStatsFour = table.clean(jsc);
        assertEquals("Must not clean any files" , 0, getCleanStat(hoodieCleanStatsFour, partitionPaths[0]).getSuccessDeleteFiles().size());
        assertTrue(HoodieTestUtils.doesDataFileExist(basePath, partitionPaths[0], "002", file3P0C2));
    }

    @Test
    public void testKeepLatestCommits() throws IOException {
        HoodieWriteConfig config = HoodieWriteConfig.newBuilder().withPath(basePath)
            .withAssumeDatePartitioning(true)
            .withCompactionConfig(HoodieCompactionConfig.newBuilder()
                .withCleanerPolicy(HoodieCleaningPolicy.KEEP_LATEST_COMMITS)
                .retainCommits(2).build()).build();

        // make 1 commit, with 1 file per partition
        HoodieTestUtils.createCommitFiles(basePath, "000");

        String file1P0C0 = HoodieTestUtils.createNewDataFile(basePath, partitionPaths[0], "000");
        String file1P1C0 = HoodieTestUtils.createNewDataFile(basePath, partitionPaths[1], "000");

        HoodieTable table = HoodieTable
            .getHoodieTable(new HoodieTableMetaClient(FSUtils.getFs(), config.getBasePath(), true), config);

        List<HoodieCleanStat> hoodieCleanStatsOne = table.clean(jsc);
        assertEquals("Must not clean any files" , 0, getCleanStat(hoodieCleanStatsOne, partitionPaths[0]).getSuccessDeleteFiles().size());
        assertEquals("Must not clean any files" , 0, getCleanStat(hoodieCleanStatsOne, partitionPaths[1]).getSuccessDeleteFiles().size());
        assertTrue(HoodieTestUtils.doesDataFileExist(basePath, partitionPaths[0], "000", file1P0C0));
        assertTrue(HoodieTestUtils.doesDataFileExist(basePath, partitionPaths[1], "000", file1P1C0));

        // make next commit, with 1 insert & 1 update per partition
        HoodieTestUtils.createCommitFiles(basePath, "001");
        table = HoodieTable
            .getHoodieTable(new HoodieTableMetaClient(FSUtils.getFs(), config.getBasePath(), true), config);

        String file2P0C1 = HoodieTestUtils.createNewDataFile(basePath, partitionPaths[0], "001"); // insert
        String file2P1C1 = HoodieTestUtils.createNewDataFile(basePath, partitionPaths[1], "001"); // insert
        HoodieTestUtils.createDataFile(basePath, partitionPaths[0], "001", file1P0C0); // update
        HoodieTestUtils.createDataFile(basePath, partitionPaths[1], "001", file1P1C0); // update

        List<HoodieCleanStat> hoodieCleanStatsTwo = table.clean(jsc);
        assertEquals("Must not clean any files" , 0, getCleanStat(hoodieCleanStatsTwo, partitionPaths[0]).getSuccessDeleteFiles().size());
        assertEquals("Must not clean any files" , 0, getCleanStat(hoodieCleanStatsTwo, partitionPaths[1]).getSuccessDeleteFiles().size());
        assertTrue(HoodieTestUtils.doesDataFileExist(basePath, partitionPaths[0], "001", file2P0C1));
        assertTrue(HoodieTestUtils.doesDataFileExist(basePath, partitionPaths[1], "001", file2P1C1));
        assertTrue(HoodieTestUtils.doesDataFileExist(basePath, partitionPaths[0], "000", file1P0C0));
        assertTrue(HoodieTestUtils.doesDataFileExist(basePath, partitionPaths[1], "000", file1P1C0));

        // make next commit, with 2 updates to existing files, and 1 insert
        HoodieTestUtils.createCommitFiles(basePath, "002");
        table = HoodieTable
            .getHoodieTable(new HoodieTableMetaClient(FSUtils.getFs(), config.getBasePath(), true), config);

        HoodieTestUtils.createDataFile(basePath, partitionPaths[0], "002", file1P0C0); // update
        HoodieTestUtils.createDataFile(basePath, partitionPaths[0], "002", file2P0C1); // update
        String file3P0C2 = HoodieTestUtils.createNewDataFile(basePath, partitionPaths[0], "002");

        List<HoodieCleanStat> hoodieCleanStatsThree = table.clean(jsc);
        assertEquals(
            "Must not clean any file. We have to keep 1 version before the latest commit time to keep",
            0,  getCleanStat(hoodieCleanStatsThree, partitionPaths[0]).getSuccessDeleteFiles().size());

        assertTrue(HoodieTestUtils.doesDataFileExist(basePath, partitionPaths[0], "000", file1P0C0));

        // make next commit, with 2 updates to existing files, and 1 insert
        HoodieTestUtils.createCommitFiles(basePath, "003");
        table = HoodieTable
            .getHoodieTable(new HoodieTableMetaClient(FSUtils.getFs(), config.getBasePath(), true), config);

        HoodieTestUtils.createDataFile(basePath, partitionPaths[0], "003", file1P0C0); // update
        HoodieTestUtils.createDataFile(basePath, partitionPaths[0], "003", file2P0C1); // update
        String file4P0C3 = HoodieTestUtils.createNewDataFile(basePath, partitionPaths[0], "003");

        List<HoodieCleanStat> hoodieCleanStatsFour = table.clean(jsc);
        assertEquals(
            "Must not clean one old file", 1,  getCleanStat(hoodieCleanStatsFour, partitionPaths[0]).getSuccessDeleteFiles().size());

        assertFalse(HoodieTestUtils.doesDataFileExist(basePath, partitionPaths[0], "000", file1P0C0));
        assertTrue(HoodieTestUtils.doesDataFileExist(basePath, partitionPaths[0], "001", file1P0C0));
        assertTrue(HoodieTestUtils.doesDataFileExist(basePath, partitionPaths[0], "002", file1P0C0));
        assertTrue(HoodieTestUtils.doesDataFileExist(basePath, partitionPaths[0], "001", file2P0C1));
        assertTrue(HoodieTestUtils.doesDataFileExist(basePath, partitionPaths[0], "002", file2P0C1));
        assertTrue(HoodieTestUtils.doesDataFileExist(basePath, partitionPaths[0], "002", file3P0C2));
        assertTrue(HoodieTestUtils.doesDataFileExist(basePath, partitionPaths[0], "003", file4P0C3));

        // No cleaning on partially written file, with no commit.
        HoodieTestUtils.createDataFile(basePath, partitionPaths[0], "004", file3P0C2); // update
        List<HoodieCleanStat> hoodieCleanStatsFive = table.clean(jsc);
        assertEquals("Must not clean any files" , 0,  getCleanStat(hoodieCleanStatsFive, partitionPaths[0]).getSuccessDeleteFiles().size());
        assertTrue(HoodieTestUtils.doesDataFileExist(basePath, partitionPaths[0], "001", file1P0C0));
        assertTrue(HoodieTestUtils.doesDataFileExist(basePath, partitionPaths[0], "001", file2P0C1));
    }

    @Test
    public void testCleaningSkewedPartitons() throws IOException {
        HoodieWriteConfig config = HoodieWriteConfig.newBuilder().withPath(basePath)
            .withAssumeDatePartitioning(true)
            .withCompactionConfig(HoodieCompactionConfig.newBuilder()
                .withCleanerPolicy(HoodieCleaningPolicy.KEEP_LATEST_COMMITS)
                .retainCommits(2).build()).build();
        Map<Long, Long> stageOneShuffleReadTaskRecordsCountMap = new HashMap<>();

        // Since clean involves repartition in order to uniformly distribute data,
        // we can inspect the number of records read by various tasks in stage 1.
        // There should not be skew in the number of records read in the task.

        // SparkListener below listens to the stage end events and captures number of
        // records read by various tasks in stage-1.
        jsc.sc().addSparkListener(new SparkListener() {

            @Override
            public void onTaskEnd(SparkListenerTaskEnd taskEnd) {

                Iterator<AccumulatorV2<?, ?>> iterator = taskEnd.taskMetrics().accumulators()
                    .iterator();
                while(iterator.hasNext()) {
                    AccumulatorV2 accumulator = iterator.next();
                    if (taskEnd.stageId() == 1 &&
                        accumulator.isRegistered() &&
                        accumulator.name().isDefined() &&
                        accumulator.name().get().equals("internal.metrics.shuffle.read.recordsRead")) {
                        stageOneShuffleReadTaskRecordsCountMap.put(taskEnd.taskInfo().taskId(), (Long) accumulator.value());
                    }
                }
            }
        });

        // make 1 commit, with 100 files in one partition and 10 in other two
        HoodieTestUtils.createCommitFiles(basePath, "000");
        List<String> filesP0C0 = createFilesInPartition(partitionPaths[0], "000", 100);
        List<String> filesP1C0 = createFilesInPartition(partitionPaths[1], "000", 10);
        List<String> filesP2C0 = createFilesInPartition(partitionPaths[2], "000", 10);

        HoodieTestUtils.createCommitFiles(basePath, "001");
        updateAllFilesInPartition(filesP0C0, partitionPaths[0], "001");
        updateAllFilesInPartition(filesP1C0, partitionPaths[1], "001");
        updateAllFilesInPartition(filesP2C0, partitionPaths[2], "001");

        HoodieTestUtils.createCommitFiles(basePath, "002");
        updateAllFilesInPartition(filesP0C0, partitionPaths[0], "002");
        updateAllFilesInPartition(filesP1C0, partitionPaths[1], "002");
        updateAllFilesInPartition(filesP2C0, partitionPaths[2], "002");

        HoodieTestUtils.createCommitFiles(basePath, "003");
        updateAllFilesInPartition(filesP0C0, partitionPaths[0], "003");
        updateAllFilesInPartition(filesP1C0, partitionPaths[1], "003");
        updateAllFilesInPartition(filesP2C0, partitionPaths[2], "003");

        HoodieTable table = HoodieTable
            .getHoodieTable(new HoodieTableMetaClient(FSUtils.getFs(), config.getBasePath(), true), config);
        List<HoodieCleanStat> hoodieCleanStats = table.clean(jsc);

        assertEquals(100,  getCleanStat(hoodieCleanStats, partitionPaths[0]).getSuccessDeleteFiles().size());
        assertEquals(10, getCleanStat(hoodieCleanStats, partitionPaths[1]).getSuccessDeleteFiles().size());
        assertEquals(10, getCleanStat(hoodieCleanStats, partitionPaths[2]).getSuccessDeleteFiles().size());

        // 3 tasks are expected since the number of partitions is 3
        assertEquals(3, stageOneShuffleReadTaskRecordsCountMap.keySet().size());
        // Sum of all records processed = total number of files to clean
        assertEquals(120, stageOneShuffleReadTaskRecordsCountMap
            .values().stream().reduce((a,b) -> a + b).get().intValue());
        assertTrue("The skew in handling files to clean is not removed. "
                + "Each task should handle more records than the partitionPath with least files "
                + "and less records than the partitionPath with most files.",
            stageOneShuffleReadTaskRecordsCountMap.values().stream().filter(a -> a > 10 && a < 100).count() == 3);
    }

    public void testCommitWritesRelativePaths() throws Exception {

        HoodieWriteConfig cfg = getConfigBuilder().withAutoCommit(false).build();
        HoodieWriteClient client = new HoodieWriteClient(jsc, cfg);
        FileSystem fs = FSUtils.getFs();
        HoodieTableMetaClient metaClient = new HoodieTableMetaClient(fs, basePath);
        HoodieTable table = HoodieTable.getHoodieTable(metaClient, cfg);

        String commitTime = "000";
        List<HoodieRecord> records = dataGen.generateInserts(commitTime, 200);
        JavaRDD<HoodieRecord> writeRecords = jsc.parallelize(records, 1);

        JavaRDD<WriteStatus> result = client.bulkInsert(writeRecords, commitTime);

        assertTrue("Commit should succeed", client.commit(commitTime, result));
        assertTrue("After explicit commit, commit file should be created",
                HoodieTestUtils.doesCommitExist(basePath, commitTime));

        // Get parquet file paths from commit metadata
        String actionType = table.getCompactedCommitActionType();
        HoodieInstant commitInstant =
                new HoodieInstant(false, actionType, commitTime);
        HoodieTimeline commitTimeline = table.getCompletedCompactionCommitTimeline();
        HoodieCommitMetadata commitMetadata =
                HoodieCommitMetadata.fromBytes(commitTimeline.getInstantDetails(commitInstant).get());
        String basePath = table.getMetaClient().getBasePath();
        Collection<String> commitPathNames = commitMetadata.getFileIdAndFullPaths(basePath).values();

        // Read from commit file
        String filename = HoodieTestUtils.getCommitFilePath(basePath, commitTime);
        FileInputStream inputStream = new FileInputStream(filename);
        String everything = IOUtils.toString(inputStream);
        HoodieCommitMetadata metadata = HoodieCommitMetadata.fromJsonString(everything.toString());
        HashMap<String, String> paths = metadata.getFileIdAndFullPaths(basePath);
        inputStream.close();

        // Compare values in both to make sure they are equal.
        for (String pathName : paths.values()) {
            assertTrue(commitPathNames.contains(pathName));
        }
    }

    private HoodieCleanStat getCleanStat(List<HoodieCleanStat> hoodieCleanStatsTwo,
        String partitionPath) {
        return hoodieCleanStatsTwo.stream()
            .filter(e -> e.getPartitionPath().equals(partitionPath))
            .findFirst().get();
    }

    private void updateAllFilesInPartition(List<String> files, String partitionPath,
        String commitTime) throws IOException {
        for (String fileId : files) {
            HoodieTestUtils.createDataFile(basePath, partitionPath, commitTime, fileId);
        }
    }

    private List<String> createFilesInPartition(String partitionPath, String commitTime, int numFiles) throws IOException {
        List<String> files = new ArrayList<>();
        for (int i = 0; i < numFiles; i++) {
            files.add(HoodieTestUtils.createNewDataFile(basePath, partitionPath, commitTime));
        }
        return files;
    }

>>>>>>> 7ef76a4d
    @After
    public void clean() throws IOException {
        if (basePath != null) {
            new File(basePath).delete();
        }
        if (jsc != null) {
            jsc.stop();
        }
    }
}<|MERGE_RESOLUTION|>--- conflicted
+++ resolved
@@ -17,11 +17,7 @@
 package com.uber.hoodie;
 
 import com.google.common.collect.Iterables;
-<<<<<<< HEAD
-=======
-
 import com.uber.hoodie.common.HoodieCleanStat;
->>>>>>> 7ef76a4d
 import com.uber.hoodie.common.HoodieClientTestUtils;
 import com.uber.hoodie.common.HoodieTestDataGenerator;
 import com.uber.hoodie.common.ReadClientTestHelper;
@@ -51,12 +47,8 @@
 import com.uber.hoodie.index.HoodieIndex;
 import com.uber.hoodie.io.compact.strategy.UnBoundedCompactionStrategy;
 import com.uber.hoodie.table.HoodieTable;
-<<<<<<< HEAD
 import org.apache.avro.Schema;
-=======
-
 import java.util.Map;
->>>>>>> 7ef76a4d
 import org.apache.avro.generic.GenericRecord;
 import org.apache.commons.io.IOUtils;
 import org.apache.hadoop.fs.FileSystem;
@@ -150,7 +142,6 @@
         TemporaryFolder folder = new TemporaryFolder();
         folder.create();
         basePath = folder.getRoot().getAbsolutePath();
-<<<<<<< HEAD
         dfs.mkdirs(new Path(basePath));
         FSUtils.setFs(dfs);
 
@@ -159,9 +150,6 @@
         } else {
             HoodieTestUtils.init(basePath);
         }
-=======
-        HoodieTestUtils.init(basePath);
->>>>>>> 7ef76a4d
         dataGen = new HoodieTestDataGenerator();
     }
 
@@ -1310,8 +1298,6 @@
         assertEquals("Total number of records must add up", totalInserts, inserts1.size() + inserts2.size() + insert3.size());
     }
 
-<<<<<<< HEAD
-=======
     @Test
     public void testKeepLatestFileVersions() throws IOException {
         HoodieWriteConfig config = HoodieWriteConfig.newBuilder().withPath(basePath)
@@ -1598,7 +1584,6 @@
         return files;
     }
 
->>>>>>> 7ef76a4d
     @After
     public void clean() throws IOException {
         if (basePath != null) {
