--- conflicted
+++ resolved
@@ -387,15 +387,8 @@
     }
   }
 
-<<<<<<< HEAD
-  private void testCOWToMORConvertedTableRollback(Boolean rollbackUsingMarkers) throws Exception {
-=======
-  @ParameterizedTest
-  @MethodSource("argumentsProvider")
-  public void testCOWToMORConvertedTableRollback(HoodieFileFormat baseFileFormat) throws Exception {
+  private void testCOWToMORConvertedTableRollback(HoodieFileFormat baseFileFormat, Boolean rollbackUsingMarkers) throws Exception {
     init(baseFileFormat);
-
->>>>>>> 2603cfb3
     // Set TableType to COW
     HoodieTestUtils.init(hadoopConf, basePath, HoodieTableType.COPY_ON_WRITE, baseFileFormat);
 
@@ -448,24 +441,21 @@
     }
   }
 
-<<<<<<< HEAD
-  @Test
-  public void testCOWToMORConvertedTableRollbackUsingFileList() throws Exception {
-    testCOWToMORConvertedTableRollback(false);
-  }
-=======
-  @ParameterizedTest
-  @MethodSource("argumentsProvider")
-  public void testRollbackWithDeltaAndCompactionCommit(HoodieFileFormat baseFileFormat) throws Exception {
+  @ParameterizedTest
+  @MethodSource("argumentsProvider")
+  public void testCOWToMORConvertedTableRollbackUsingFileList(HoodieFileFormat baseFileFormat) throws Exception {
+    testCOWToMORConvertedTableRollback(baseFileFormat, false);
+  }
+
+  @ParameterizedTest
+  @MethodSource("argumentsProvider")
+  public void testCOWToMORConvertedTableRollbackUsingMarkers(HoodieFileFormat baseFileFormat) throws Exception {
+    testCOWToMORConvertedTableRollback(baseFileFormat, true);
+  }
+
+  private void testRollbackWithDeltaAndCompactionCommit(HoodieFileFormat baseFileFormat, Boolean rollbackUsingMarkers) throws Exception {
     init(baseFileFormat);
->>>>>>> 2603cfb3
-
-  @Test
-  public void testCOWToMORConvertedTableRollbackUsingMarkers() throws Exception {
-    testCOWToMORConvertedTableRollback(true);
-  }
-
-  private void testRollbackWithDeltaAndCompactionCommit(Boolean rollbackUsingMarkers) throws Exception {
+
     HoodieWriteConfig cfg = getConfig(false, rollbackUsingMarkers);
     try (HoodieWriteClient client = getHoodieWriteClient(cfg);) {
 
@@ -614,25 +604,23 @@
     }
   }
 
-<<<<<<< HEAD
-  @Test
-  public void testRollbackWithDeltaAndCompactionCommitUsingFileList() throws Exception {
-    testRollbackWithDeltaAndCompactionCommit(false);
-  }
-
-  @Test
-  public void testRollbackWithDeltaAndCompactionCommitUsingMarkers() throws Exception {
-    testRollbackWithDeltaAndCompactionCommit(true);
-  }
-=======
+  @ParameterizedTest
+  @MethodSource("argumentsProvider")
+  public void testRollbackWithDeltaAndCompactionCommitUsingFileList(HoodieFileFormat baseFileFormat) throws Exception {
+    testRollbackWithDeltaAndCompactionCommit(baseFileFormat, false);
+  }
+
+  @ParameterizedTest
+  @MethodSource("argumentsProvider")
+  public void testRollbackWithDeltaAndCompactionCommitUsingMarkers(HoodieFileFormat baseFileFormat) throws Exception {
+    testRollbackWithDeltaAndCompactionCommit(baseFileFormat, true);
+  }
+
   @ParameterizedTest
   @MethodSource("argumentsProvider")
   public void testMultiRollbackWithDeltaAndCompactionCommit(HoodieFileFormat baseFileFormat) throws Exception {
     init(baseFileFormat);
->>>>>>> 2603cfb3
-
-  @Test
-  public void testMultiRollbackWithDeltaAndCompactionCommit() throws Exception {
+
     HoodieWriteConfig cfg = getConfig(false);
     try (final HoodieWriteClient client = getHoodieWriteClient(cfg);) {
       /**
@@ -991,16 +979,10 @@
     }
   }
 
-<<<<<<< HEAD
-  private void testInsertsGeneratedIntoLogFilesRollback(@TempDir java.nio.file.Path tempFolder,
+  private void testInsertsGeneratedIntoLogFilesRollback(HoodieFileFormat baseFileFormat,
                                                         Boolean rollbackUsingMarkers) throws Exception {
-=======
-  @ParameterizedTest
-  @MethodSource("argumentsProvider")
-  public void testInsertsGeneratedIntoLogFilesRollback(HoodieFileFormat baseFileFormat) throws Exception {
     init(baseFileFormat);
 
->>>>>>> 2603cfb3
     // insert 100 records
     // Setting IndexType to be InMemory to simulate Global Index nature
     HoodieWriteConfig config = getConfigBuilder(false, rollbackUsingMarkers, IndexType.INMEMORY).build();
@@ -1080,25 +1062,22 @@
     }
   }
 
-<<<<<<< HEAD
-  @Test
-  public void testInsertsGeneratedIntoLogFilesRollbackUsingFileList(@TempDir java.nio.file.Path tempFolder) throws Exception {
-    testInsertsGeneratedIntoLogFilesRollback(tempFolder, false);
-  }
-
-  @Test
-  public void testInsertsGeneratedIntoLogFilesRollbackUsingMarkers(@TempDir java.nio.file.Path tempFolder) throws Exception {
-    testInsertsGeneratedIntoLogFilesRollback(tempFolder, true);
-  }
-
-  private void testInsertsGeneratedIntoLogFilesRollbackAfterCompaction(Boolean rollbackUsingMarkers) throws Exception {
-=======
-  @ParameterizedTest
-  @MethodSource("argumentsProvider")
-  public void testInsertsGeneratedIntoLogFilesRollbackAfterCompaction(HoodieFileFormat baseFileFormat) throws Exception {
+  @ParameterizedTest
+  @MethodSource("argumentsProvider")
+  public void testInsertsGeneratedIntoLogFilesRollbackUsingFileList(HoodieFileFormat baseFileFormat) throws Exception {
+    testInsertsGeneratedIntoLogFilesRollback(baseFileFormat, false);
+  }
+
+  @ParameterizedTest
+  @MethodSource("argumentsProvider")
+  public void testInsertsGeneratedIntoLogFilesRollbackUsingMarkers(HoodieFileFormat baseFileFormat) throws Exception {
+    testInsertsGeneratedIntoLogFilesRollback(baseFileFormat, true);
+  }
+
+  private void testInsertsGeneratedIntoLogFilesRollbackAfterCompaction(HoodieFileFormat baseFileFormat,
+                                                                       Boolean rollbackUsingMarkers) throws Exception {
     init(baseFileFormat);
 
->>>>>>> 2603cfb3
     // insert 100 records
     // Setting IndexType to be InMemory to simulate Global Index nature
     HoodieWriteConfig config = getConfigBuilder(false, rollbackUsingMarkers, IndexType.INMEMORY).build();
@@ -1147,27 +1126,21 @@
     }
   }
 
-<<<<<<< HEAD
-  @Test
-  public void testInsertsGeneratedIntoLogFilesRollbackAfterCompactionUsingFileList() throws Exception {
-    testInsertsGeneratedIntoLogFilesRollbackAfterCompaction(false);
-  }
-=======
-  /**
-   * Test to ensure rolling stats are correctly written to metadata file.
-   */
-  @ParameterizedTest
-  @MethodSource("argumentsProvider")
-  public void testRollingStatsInMetadata(HoodieFileFormat baseFileFormat) throws Exception {
+  @ParameterizedTest
+  @MethodSource("argumentsProvider")
+  public void testInsertsGeneratedIntoLogFilesRollbackAfterCompactionUsingFileList(HoodieFileFormat baseFileFormat) throws Exception {
+    testInsertsGeneratedIntoLogFilesRollbackAfterCompaction(baseFileFormat, false);
+  }
+
+  @ParameterizedTest
+  @MethodSource("argumentsProvider")
+  public void testInsertsGeneratedIntoLogFilesRollbackAfterCompactionUsingMarkers(HoodieFileFormat baseFileFormat) throws Exception {
+    testInsertsGeneratedIntoLogFilesRollbackAfterCompaction(baseFileFormat, true);
+  }
+
+  private void testRollingStatsInMetadata(HoodieFileFormat baseFileFormat, Boolean rollbackUsingMarkers) throws Exception {
     init(baseFileFormat);
->>>>>>> 2603cfb3
-
-  @Test
-  public void testInsertsGeneratedIntoLogFilesRollbackAfterCompactionUsingMarkers() throws Exception {
-    testInsertsGeneratedIntoLogFilesRollbackAfterCompaction(true);
-  }
-
-  private void testRollingStatsInMetadata(Boolean rollbackUsingMarkers) throws Exception {
+
     HoodieWriteConfig cfg = getConfigBuilder(false, rollbackUsingMarkers, IndexType.INMEMORY)
         .withAutoCommit(false).build();
     try (HoodieWriteClient client = getHoodieWriteClient(cfg);) {
@@ -1266,14 +1239,16 @@
   /**
    * Test to ensure rolling stats are correctly written to metadata file.
    */
-  @Test
-  public void testRollingStatsInMetadataUsingFileList() throws Exception {
-    testRollingStatsInMetadata(false);
-  }
-
-  @Test
-  public void testRollingStatsInMetadataUsingMarkers() throws Exception {
-    testRollingStatsInMetadata(true);
+  @ParameterizedTest
+  @MethodSource("argumentsProvider")
+  public void testRollingStatsInMetadataUsingFileList(HoodieFileFormat baseFileFormat) throws Exception {
+    testRollingStatsInMetadata(baseFileFormat, false);
+  }
+
+  @ParameterizedTest
+  @MethodSource("argumentsProvider")
+  public void testRollingStatsInMetadataUsingMarkers(HoodieFileFormat baseFileFormat) throws Exception {
+    testRollingStatsInMetadata(baseFileFormat, true);
   }
 
   /**
