--- conflicted
+++ resolved
@@ -68,15 +68,10 @@
 
   @Override
   protected List<HoodieRollbackStat> executeRollback() throws IOException {
-<<<<<<< HEAD
     HoodieTimer rollbackTimer = new HoodieTimer();
     rollbackTimer.startTimer();
 
     LOG.error("Rolling back instant " + instantToRollback.getTimestamp());
-=======
-    long startTime = System.currentTimeMillis();
-    LOG.info("Rolling back instant " + instantToRollback.getTimestamp());
->>>>>>> 68a656b0
 
     HoodieInstant resolvedInstant = instantToRollback;
     // Atomically un-publish all non-inflight commits
@@ -94,7 +89,6 @@
     // (commitToRollback).
     // NOTE {@link HoodieCompactionConfig#withCompactionLazyBlockReadEnabled} needs to be set to TRUE. This is
     // required to avoid OOM when merging multiple LogBlocks performed during nested rollbacks.
-<<<<<<< HEAD
 
 
     // For Requested State (like failure during index lookup), there is nothing to do rollback other than
@@ -102,16 +96,6 @@
     if (!resolvedInstant.isRequested()) {
       LOG.info("Unpublished " + resolvedInstant);
       allRollbackStats = getRollbackStrategy().execute(resolvedInstant);
-=======
-    // Atomically un-publish all non-inflight commits
-    // For Requested State (like failure during index lookup), there is nothing to do rollback other than
-    // deleting the timeline file
-    if (!resolvedInstant.isRequested()) {
-      LOG.info("Un-published " + resolvedInstant);
-      List<RollbackRequest> rollbackRequests = generateRollbackRequests(jsc, resolvedInstant);
-      // TODO: We need to persist this as rollback workload and use it in case of partial failures
-      allRollbackStats = new RollbackHelper(table.getMetaClient(), config).performRollback(jsc, resolvedInstant, rollbackRequests);
->>>>>>> 68a656b0
     }
 
     // Delete Inflight instants if enabled
