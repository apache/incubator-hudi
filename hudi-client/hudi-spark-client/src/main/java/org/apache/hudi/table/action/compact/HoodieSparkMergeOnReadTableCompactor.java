/*
 * Licensed to the Apache Software Foundation (ASF) under one
 * or more contributor license agreements.  See the NOTICE file
 * distributed with this work for additional information
 * regarding copyright ownership.  The ASF licenses this file
 * to you under the Apache License, Version 2.0 (the
 * "License"); you may not use this file except in compliance
 * with the License.  You may obtain a copy of the License at
 *
 *      http://www.apache.org/licenses/LICENSE-2.0
 *
 * Unless required by applicable law or agreed to in writing, software
 * distributed under the License is distributed on an "AS IS" BASIS,
 * WITHOUT WARRANTIES OR CONDITIONS OF ANY KIND, either express or implied.
 * See the License for the specific language governing permissions and
 * limitations under the License.
 */

package org.apache.hudi.table.action.compact;

import org.apache.avro.Schema;
import org.apache.hadoop.fs.FileSystem;
import org.apache.hadoop.fs.Path;
import org.apache.hudi.avro.HoodieAvroUtils;
import org.apache.hudi.avro.model.HoodieCompactionOperation;
import org.apache.hudi.avro.model.HoodieCompactionPlan;
import org.apache.hudi.client.SparkTaskContextSupplier;
import org.apache.hudi.client.WriteStatus;
import org.apache.hudi.client.common.HoodieEngineContext;
import org.apache.hudi.client.common.HoodieSparkEngineContext;
import org.apache.hudi.common.fs.FSUtils;
import org.apache.hudi.common.model.CompactionOperation;
import org.apache.hudi.common.model.HoodieBaseFile;
import org.apache.hudi.common.model.HoodieFileGroupId;
import org.apache.hudi.common.model.HoodieKey;
import org.apache.hudi.common.model.HoodieLogFile;
import org.apache.hudi.common.model.HoodieRecord;
import org.apache.hudi.common.model.HoodieRecordPayload;
import org.apache.hudi.common.model.HoodieTableType;
import org.apache.hudi.common.model.HoodieWriteStat.RuntimeStats;
import org.apache.hudi.common.table.HoodieTableMetaClient;
import org.apache.hudi.common.table.log.HoodieMergedLogRecordScanner;
import org.apache.hudi.common.table.timeline.HoodieTimeline;
import org.apache.hudi.common.table.view.TableFileSystemView.SliceView;
import org.apache.hudi.common.util.CollectionUtils;
import org.apache.hudi.common.util.CompactionUtils;
import org.apache.hudi.common.util.Option;
import org.apache.hudi.common.util.ValidationUtils;
import org.apache.hudi.common.util.collection.Pair;
import org.apache.hudi.config.HoodieWriteConfig;
import org.apache.hudi.io.IOUtils;
import org.apache.hudi.table.HoodieSparkCopyOnWriteTable;
import org.apache.hudi.table.HoodieTable;
import org.apache.hudi.table.action.compact.strategy.CompactionStrategy;
import org.apache.log4j.LogManager;
import org.apache.log4j.Logger;
import org.apache.spark.api.java.JavaRDD;
import org.apache.spark.api.java.JavaSparkContext;
import org.apache.spark.util.AccumulatorV2;
import org.apache.spark.util.LongAccumulator;

import java.io.IOException;
import java.util.ArrayList;
import java.util.Collection;
import java.util.Iterator;
import java.util.List;
import java.util.Set;
import java.util.stream.Collectors;
import java.util.stream.StreamSupport;

import static java.util.stream.Collectors.toList;

/**
 * Compacts a hoodie table with merge on read storage. Computes all possible compactions,
 * passes it through a CompactionFilter and executes all the compactions and writes a new version of base files and make
 * a normal commit
 *
 */
@SuppressWarnings("checkstyle:LineLength")
public class HoodieSparkMergeOnReadTableCompactor<T extends HoodieRecordPayload> implements HoodieCompactor<T, JavaRDD<HoodieRecord<T>>, JavaRDD<HoodieKey>, JavaRDD<WriteStatus>> {

  private static final Logger LOG = LogManager.getLogger(HoodieSparkMergeOnReadTableCompactor.class);
  // Accumulator to keep track of total log files for a table
  private AccumulatorV2<Long, Long> totalLogFiles;
  // Accumulator to keep track of total log file slices for a table
  private AccumulatorV2<Long, Long> totalFileSlices;

  @Override
  public JavaRDD<WriteStatus> compact(HoodieEngineContext context, HoodieCompactionPlan compactionPlan,
                                      HoodieTable hoodieTable, HoodieWriteConfig config, String compactionInstantTime) throws IOException {
    JavaSparkContext jsc = HoodieSparkEngineContext.getSparkContext(context);
    if (compactionPlan == null || (compactionPlan.getOperations() == null)
        || (compactionPlan.getOperations().isEmpty())) {
      return jsc.emptyRDD();
    }
    HoodieTableMetaClient metaClient = hoodieTable.getMetaClient();
    // Compacting is very similar to applying updates to existing file
    HoodieSparkCopyOnWriteTable table = new HoodieSparkCopyOnWriteTable(config, context, metaClient);
    List<CompactionOperation> operations = compactionPlan.getOperations().stream()
        .map(CompactionOperation::convertFromAvroRecordInstance).collect(toList());
    LOG.info("Compactor compacting " + operations + " files");

    context.setJobStatus(this.getClass().getSimpleName(), "Compacting file slices");
    return jsc.parallelize(operations, operations.size())
        .map(s -> compact(table, metaClient, config, s, compactionInstantTime)).flatMap(List::iterator);
  }

  private List<WriteStatus> compact(HoodieSparkCopyOnWriteTable hoodieCopyOnWriteTable, HoodieTableMetaClient metaClient,
      HoodieWriteConfig config, CompactionOperation operation, String instantTime) throws IOException {
    FileSystem fs = metaClient.getFs();

    Schema readerSchema = HoodieAvroUtils.addMetadataFields(new Schema.Parser().parse(config.getSchema()));
    LOG.info("Compacting base " + operation.getBaseFileName() + " with delta files " + operation.getDeltaFileNames()
        + " for commit " + instantTime);
    // TODO - FIX THIS
    // Reads the entire avro file. Always only specific blocks should be read from the avro file
    // (failure recover).
    // Load all the delta commits since the last compaction commit and get all the blocks to be
    // loaded and load it using CompositeAvroLogReader
    // Since a DeltaCommit is not defined yet, reading all the records. revisit this soon.
    String maxInstantTime = metaClient
        .getActiveTimeline().getTimelineOfActions(CollectionUtils.createSet(HoodieTimeline.COMMIT_ACTION,
            HoodieTimeline.ROLLBACK_ACTION, HoodieTimeline.DELTA_COMMIT_ACTION))
        .filterCompletedInstants().lastInstant().get().getTimestamp();
    long maxMemoryPerCompaction = IOUtils.getMaxMemoryPerCompaction(new SparkTaskContextSupplier(), config.getProps());
    LOG.info("MaxMemoryPerCompaction => " + maxMemoryPerCompaction);

    List<String> logFiles = operation.getDeltaFileNames().stream().map(
        p -> new Path(FSUtils.getPartitionPath(metaClient.getBasePath(), operation.getPartitionPath()), p).toString())
        .collect(toList());
    HoodieMergedLogRecordScanner scanner = HoodieMergedLogRecordScanner.newBuilder()
        .withFileSystem(fs)
        .withBasePath(metaClient.getBasePath())
        .withLogFilePaths(logFiles)
        .withReaderSchema(readerSchema)
        .withLatestInstantTime(maxInstantTime)
        .withMaxMemorySizeInBytes(maxMemoryPerCompaction)
        .withReadBlocksLazily(config.getCompactionLazyBlockReadEnabled())
        .withReverseReader(config.getCompactionReverseLogReadEnabled())
        .withBufferSize(config.getMaxDFSStreamBufferSize())
        .withSpillableMapBasePath(config.getSpillableMapBasePath())
        .build();
    if (!scanner.iterator().hasNext()) {
      return new ArrayList<>();
    }

    Option<HoodieBaseFile> oldBaseFileOpt =
        operation.getBaseFile(metaClient.getBasePath(), operation.getPartitionPath());

    // Compacting is very similar to applying updates to existing file
    Iterator<List<WriteStatus>> result;
    // If the baseFile is present, perform updates else perform inserts into a new base file.
    if (oldBaseFileOpt.isPresent()) {
      result = hoodieCopyOnWriteTable.handleUpdate(instantTime, operation.getPartitionPath(),
              operation.getFileId(), scanner.getRecords(),
        oldBaseFileOpt.get());
    } else {
      result = hoodieCopyOnWriteTable.handleInsert(instantTime, operation.getPartitionPath(), operation.getFileId(),
          scanner.getRecords());
    }
    Iterable<List<WriteStatus>> resultIterable = () -> result;
    return StreamSupport.stream(resultIterable.spliterator(), false).flatMap(Collection::stream).peek(s -> {
      s.getStat().setTotalUpdatedRecordsCompacted(scanner.getNumMergedRecordsInLog());
      s.getStat().setTotalLogFilesCompacted(scanner.getTotalLogFiles());
      s.getStat().setTotalLogRecords(scanner.getTotalLogRecords());
      s.getStat().setPartitionPath(operation.getPartitionPath());
      s.getStat()
          .setTotalLogSizeCompacted(operation.getMetrics().get(CompactionStrategy.TOTAL_LOG_FILE_SIZE).longValue());
      s.getStat().setTotalLogBlocks(scanner.getTotalLogBlocks());
      s.getStat().setTotalCorruptLogBlock(scanner.getTotalCorruptBlocks());
      s.getStat().setTotalRollbackBlocks(scanner.getTotalRollbacks());
      RuntimeStats runtimeStats = new RuntimeStats();
      runtimeStats.setTotalScanTime(scanner.getTotalTimeTakenToReadAndMergeBlocks());
      s.getStat().setRuntimeStats(runtimeStats);
    }).collect(toList());
  }

  @Override
  public HoodieCompactionPlan generateCompactionPlan(HoodieEngineContext context,
                                                     HoodieTable<T, JavaRDD<HoodieRecord<T>>, JavaRDD<HoodieKey>, JavaRDD<WriteStatus>> hoodieTable,
                                                     HoodieWriteConfig config, String compactionCommitTime,
                                                     Set<HoodieFileGroupId> fgIdsInPendingCompactionAndClustering)
      throws IOException {
    JavaSparkContext jsc = HoodieSparkEngineContext.getSparkContext(context);
    totalLogFiles = new LongAccumulator();
    totalFileSlices = new LongAccumulator();
    jsc.sc().register(totalLogFiles);
    jsc.sc().register(totalFileSlices);

    ValidationUtils.checkArgument(hoodieTable.getMetaClient().getTableType() == HoodieTableType.MERGE_ON_READ,
        "Can only compact table of type " + HoodieTableType.MERGE_ON_READ + " and not "
            + hoodieTable.getMetaClient().getTableType().name());

    // TODO : check if maxMemory is not greater than JVM or spark.executor memory
    // TODO - rollback any compactions in flight
    HoodieTableMetaClient metaClient = hoodieTable.getMetaClient();
    LOG.info("Compacting " + metaClient.getBasePath() + " with commit " + compactionCommitTime);
    List<String> partitionPaths = FSUtils.getAllPartitionPaths(metaClient.getFs(), metaClient.getBasePath(),
        config.shouldAssumeDatePartitioning());

    // filter the partition paths if needed to reduce list status
    partitionPaths = config.getCompactionStrategy().filterPartitionPaths(config, partitionPaths);

    if (partitionPaths.isEmpty()) {
      // In case no partitions could be picked, return no compaction plan
      return null;
    }

    SliceView fileSystemView = hoodieTable.getSliceView();
    LOG.info("Compaction looking for files to compact in " + partitionPaths + " partitions");
    context.setJobStatus(this.getClass().getSimpleName(), "Looking for files to compact");

    List<HoodieCompactionOperation> operations = context.flatMap(partitionPaths, partitionPath -> {
      return fileSystemView
          .getLatestFileSlices(partitionPath)
          .filter(slice -> !fgIdsInPendingCompactionAndClustering.contains(slice.getFileGroupId()))
          .map(s -> {
            List<HoodieLogFile> logFiles =
                s.getLogFiles().sorted(HoodieLogFile.getLogFileComparator()).collect(Collectors.toList());
            totalLogFiles.add((long) logFiles.size());
            totalFileSlices.add(1L);
            // Avro generated classes are not inheriting Serializable. Using CompactionOperation POJO
            // for spark Map operations and collecting them finally in Avro generated classes for storing
            // into meta files.
<<<<<<< HEAD
            Option<HoodieBaseFile> baseFile = s.getBaseFile();
            return new CompactionOperation(baseFile, partitionPath, logFiles,
                config.getCompactionStrategy().captureMetrics(config, baseFile, partitionPath, logFiles));
=======
            Option<HoodieBaseFile> dataFile = s.getBaseFile();
            return new CompactionOperation(dataFile, partitionPath, logFiles,
                config.getCompactionStrategy().captureMetrics(config, s));
>>>>>>> c3e9243e
          })
          .filter(c -> !c.getDeltaFileNames().isEmpty());
    }, partitionPaths.size()).stream().map(CompactionUtils::buildHoodieCompactionOperation).collect(toList());

    LOG.info("Total of " + operations.size() + " compactions are retrieved");
    LOG.info("Total number of latest files slices " + totalFileSlices.value());
    LOG.info("Total number of log files " + totalLogFiles.value());
    LOG.info("Total number of file slices " + totalFileSlices.value());
    // Filter the compactions with the passed in filter. This lets us choose most effective
    // compactions only
    HoodieCompactionPlan compactionPlan = config.getCompactionStrategy().generateCompactionPlan(config, operations,
        CompactionUtils.getAllPendingCompactionPlans(metaClient).stream().map(Pair::getValue).collect(toList()));
    ValidationUtils.checkArgument(
        compactionPlan.getOperations().stream().noneMatch(
            op -> fgIdsInPendingCompactionAndClustering.contains(new HoodieFileGroupId(op.getPartitionPath(), op.getFileId()))),
        "Bad Compaction Plan. FileId MUST NOT have multiple pending compactions. "
            + "Please fix your strategy implementation. FileIdsWithPendingCompactions :" + fgIdsInPendingCompactionAndClustering
            + ", Selected workload :" + compactionPlan);
    if (compactionPlan.getOperations().isEmpty()) {
      LOG.warn("After filtering, Nothing to compact for " + metaClient.getBasePath());
    }
    return compactionPlan;
  }
}<|MERGE_RESOLUTION|>--- conflicted
+++ resolved
@@ -222,15 +222,9 @@
             // Avro generated classes are not inheriting Serializable. Using CompactionOperation POJO
             // for spark Map operations and collecting them finally in Avro generated classes for storing
             // into meta files.
-<<<<<<< HEAD
             Option<HoodieBaseFile> baseFile = s.getBaseFile();
             return new CompactionOperation(baseFile, partitionPath, logFiles,
-                config.getCompactionStrategy().captureMetrics(config, baseFile, partitionPath, logFiles));
-=======
-            Option<HoodieBaseFile> dataFile = s.getBaseFile();
-            return new CompactionOperation(dataFile, partitionPath, logFiles,
                 config.getCompactionStrategy().captureMetrics(config, s));
->>>>>>> c3e9243e
           })
           .filter(c -> !c.getDeltaFileNames().isEmpty());
     }, partitionPaths.size()).stream().map(CompactionUtils::buildHoodieCompactionOperation).collect(toList());
