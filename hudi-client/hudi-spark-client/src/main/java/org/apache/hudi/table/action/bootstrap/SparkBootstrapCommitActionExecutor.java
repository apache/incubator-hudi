/*
 * Licensed to the Apache Software Foundation (ASF) under one
 * or more contributor license agreements.  See the NOTICE file
 * distributed with this work for additional information
 * regarding copyright ownership.  The ASF licenses this file
 * to you under the Apache License, Version 2.0 (the
 * "License"); you may not use this file except in compliance
 * with the License.  You may obtain a copy of the License at
 *
 *      http://www.apache.org/licenses/LICENSE-2.0
 *
 * Unless required by applicable law or agreed to in writing, software
 * distributed under the License is distributed on an "AS IS" BASIS,
 * WITHOUT WARRANTIES OR CONDITIONS OF ANY KIND, either express or implied.
 * See the License for the specific language governing permissions and
 * limitations under the License.
 */

package org.apache.hudi.table.action.bootstrap;

import org.apache.hudi.avro.HoodieAvroUtils;
import org.apache.hudi.avro.model.HoodieFileStatus;
import org.apache.hudi.client.WriteStatus;
import org.apache.hudi.client.bootstrap.HoodieBootstrapSchemaProvider;
import org.apache.hudi.client.bootstrap.BootstrapMode;
import org.apache.hudi.client.bootstrap.BootstrapRecordPayload;
import org.apache.hudi.client.bootstrap.BootstrapWriteStatus;
import org.apache.hudi.client.bootstrap.FullRecordBootstrapDataProvider;
import org.apache.hudi.client.bootstrap.HoodieSparkBootstrapSchemaProvider;
import org.apache.hudi.client.bootstrap.selector.BootstrapModeSelector;
import org.apache.hudi.client.bootstrap.translator.BootstrapPartitionPathTranslator;
import org.apache.hudi.client.common.HoodieSparkEngineContext;
import org.apache.hudi.client.utils.SparkMemoryUtils;
import org.apache.hudi.common.bootstrap.FileStatusUtils;
import org.apache.hudi.common.bootstrap.index.BootstrapIndex;
import org.apache.hudi.common.config.TypedProperties;
import org.apache.hudi.common.fs.FSUtils;
import org.apache.hudi.common.model.BootstrapFileMapping;
import org.apache.hudi.common.model.HoodieCommitMetadata;
import org.apache.hudi.common.model.HoodieKey;
import org.apache.hudi.common.model.HoodieRecord;
import org.apache.hudi.common.model.HoodieRecordPayload;
import org.apache.hudi.common.model.HoodieWriteStat;
import org.apache.hudi.common.model.WriteOperationType;
import org.apache.hudi.common.table.HoodieTableMetaClient;
import org.apache.hudi.common.table.timeline.HoodieActiveTimeline;
import org.apache.hudi.common.table.timeline.HoodieInstant;
import org.apache.hudi.common.table.timeline.HoodieInstant.State;
import org.apache.hudi.common.table.timeline.HoodieTimeline;
import org.apache.hudi.common.util.Option;
import org.apache.hudi.common.util.ParquetReaderIterator;
import org.apache.hudi.common.util.ReflectionUtils;
import org.apache.hudi.common.util.ValidationUtils;
import org.apache.hudi.common.util.collection.Pair;
import org.apache.hudi.common.util.queue.BoundedInMemoryExecutor;
import org.apache.hudi.config.HoodieWriteConfig;
import org.apache.hudi.exception.HoodieCommitException;
import org.apache.hudi.exception.HoodieException;
import org.apache.hudi.exception.HoodieIOException;
import org.apache.hudi.exception.HoodieKeyGeneratorException;
import org.apache.hudi.exception.HoodieMetadataException;
import org.apache.hudi.execution.SparkBoundedInMemoryExecutor;
import org.apache.hudi.io.HoodieBootstrapHandle;
import org.apache.hudi.keygen.KeyGeneratorInterface;
import org.apache.hudi.keygen.factory.HoodieSparkKeyGeneratorFactory;
import org.apache.hudi.metadata.HoodieTableMetadataWriter;
import org.apache.hudi.metadata.SparkHoodieBackedTableMetadataWriter;
import org.apache.hudi.table.HoodieSparkTable;
import org.apache.hudi.table.HoodieTable;
import org.apache.hudi.table.action.HoodieWriteMetadata;
import org.apache.hudi.table.action.commit.BaseSparkCommitActionExecutor;
import org.apache.hudi.table.action.commit.BaseCommitActionExecutor;
import org.apache.hudi.table.action.commit.SparkBulkInsertCommitActionExecutor;

import org.apache.avro.Schema;
import org.apache.avro.generic.GenericData;
import org.apache.avro.generic.GenericRecord;
import org.apache.avro.generic.IndexedRecord;
import org.apache.hadoop.fs.FileSystem;
import org.apache.hadoop.fs.Path;
import org.apache.log4j.LogManager;
import org.apache.log4j.Logger;
import org.apache.parquet.avro.AvroParquetReader;
import org.apache.parquet.avro.AvroReadSupport;
import org.apache.parquet.avro.AvroSchemaConverter;
import org.apache.parquet.format.converter.ParquetMetadataConverter;
import org.apache.parquet.hadoop.ParquetFileReader;
import org.apache.parquet.hadoop.ParquetReader;
import org.apache.parquet.hadoop.metadata.ParquetMetadata;
import org.apache.parquet.schema.MessageType;
import org.apache.spark.api.java.JavaRDD;
import org.apache.spark.api.java.JavaSparkContext;

import java.io.IOException;
import java.nio.charset.StandardCharsets;
import java.time.Duration;
import java.time.Instant;
import java.util.Collection;
import java.util.Iterator;
import java.util.List;
import java.util.Map;
import java.util.stream.Collectors;

import org.apache.orc.OrcFile;
import org.apache.orc.OrcProto.UserMetadataItem;
import org.apache.orc.Reader;
import org.apache.orc.Reader.Options;
import org.apache.orc.RecordReader;
import org.apache.orc.TypeDescription;
import org.apache.hudi.common.util.AvroOrcUtils;
import org.apache.hudi.common.fs.FSUtils;
import org.apache.hudi.common.util.OrcReaderIterator;
import static org.apache.hudi.common.model.HoodieFileFormat.ORC;
import static org.apache.hudi.common.model.HoodieFileFormat.PARQUET;

public class SparkBootstrapCommitActionExecutor<T extends HoodieRecordPayload<T>>
        extends BaseCommitActionExecutor<T, JavaRDD<HoodieRecord<T>>, JavaRDD<HoodieKey>, JavaRDD<WriteStatus>, HoodieBootstrapWriteMetadata> {

  private static final Logger LOG = LogManager.getLogger(SparkBootstrapCommitActionExecutor.class);
  protected String bootstrapSchema = null;
  private transient FileSystem bootstrapSourceFileSystem;

  public SparkBootstrapCommitActionExecutor(HoodieSparkEngineContext context,
                                            HoodieWriteConfig config,
                                            HoodieTable<T, JavaRDD<HoodieRecord<T>>, JavaRDD<HoodieKey>, JavaRDD<WriteStatus>> table,
                                            Option<Map<String, String>> extraMetadata) {
    super(context, new HoodieWriteConfig.Builder().withProps(config.getProps())
                    .withAutoCommit(true).withWriteStatusClass(BootstrapWriteStatus.class)
                    .withBulkInsertParallelism(config.getBootstrapParallelism())
                    .build(), table, HoodieTimeline.METADATA_BOOTSTRAP_INSTANT_TS, WriteOperationType.BOOTSTRAP,
            extraMetadata);
    bootstrapSourceFileSystem = FSUtils.getFs(config.getBootstrapSourceBasePath(), hadoopConf);
  }

  private void validate() {
    ValidationUtils.checkArgument(config.getBootstrapSourceBasePath() != null,
            "Ensure Bootstrap Source Path is set");
    ValidationUtils.checkArgument(config.getBootstrapModeSelectorClass() != null,
<<<<<<< HEAD
            "Ensure Bootstrap Partition Selector is set");
    ValidationUtils.checkArgument(config.getBootstrapKeyGeneratorClass() != null,
            "Ensure bootstrap key generator class is set");
=======
        "Ensure Bootstrap Partition Selector is set");
>>>>>>> 221ddd9b
  }

  @Override
  public HoodieBootstrapWriteMetadata execute() {
    validate();
    try {
      HoodieTableMetaClient metaClient = table.getMetaClient();
      Option<HoodieInstant> completetedInstant =
              metaClient.getActiveTimeline().getCommitsTimeline().filterCompletedInstants().lastInstant();
      ValidationUtils.checkArgument(!completetedInstant.isPresent(),
              "Active Timeline is expected to be empty for bootstrap to be performed. "
                      + "If you want to re-bootstrap, please rollback bootstrap first !!");
      Map<BootstrapMode, List<Pair<String, List<HoodieFileStatus>>>> partitionSelections = listAndProcessSourcePartitions();

      // First run metadata bootstrap which will auto commit
      Option<HoodieWriteMetadata> metadataResult = metadataBootstrap(partitionSelections.get(BootstrapMode.METADATA_ONLY));
      // if there are full bootstrap to be performed, perform that too
      Option<HoodieWriteMetadata> fullBootstrapResult = fullBootstrap(partitionSelections.get(BootstrapMode.FULL_RECORD));
      return new HoodieBootstrapWriteMetadata(metadataResult, fullBootstrapResult);
    } catch (IOException ioe) {
      throw new HoodieIOException(ioe.getMessage(), ioe);
    }
  }

  @Override
  protected String getSchemaToStoreInCommit() {
    return bootstrapSchema;
  }

  /**
   * Perform Metadata Bootstrap.
   * @param partitionFilesList List of partitions and files within that partitions
   */
  protected Option<HoodieWriteMetadata> metadataBootstrap(List<Pair<String, List<HoodieFileStatus>>> partitionFilesList) {
    if (null == partitionFilesList || partitionFilesList.isEmpty()) {
      return Option.empty();
    }

    HoodieTableMetaClient metaClient = table.getMetaClient();
    metaClient.getActiveTimeline().createNewInstant(
            new HoodieInstant(State.REQUESTED, metaClient.getCommitActionType(),
                    HoodieTimeline.METADATA_BOOTSTRAP_INSTANT_TS));

    table.getActiveTimeline().transitionRequestedToInflight(new HoodieInstant(State.REQUESTED,
            metaClient.getCommitActionType(), HoodieTimeline.METADATA_BOOTSTRAP_INSTANT_TS), Option.empty());

    JavaRDD<BootstrapWriteStatus> bootstrapWriteStatuses = runMetadataBootstrap(partitionFilesList);

    HoodieWriteMetadata<JavaRDD<WriteStatus>> result = new HoodieWriteMetadata<>();
    updateIndexAndCommitIfNeeded(bootstrapWriteStatuses.map(w -> w), result);
    return Option.of(result);
  }

  private void updateIndexAndCommitIfNeeded(JavaRDD<WriteStatus> writeStatusRDD, HoodieWriteMetadata<JavaRDD<WriteStatus>> result) {
    // cache writeStatusRDD before updating index, so that all actions before this are not triggered again for future
    // RDD actions that are performed after updating the index.
    writeStatusRDD = writeStatusRDD.persist(SparkMemoryUtils.getWriteStatusStorageLevel(config.getProps()));
    Instant indexStartTime = Instant.now();
    // Update the index back
    JavaRDD<WriteStatus> statuses = table.getIndex().updateLocation(writeStatusRDD, context,
            table);
    result.setIndexUpdateDuration(Duration.between(indexStartTime, Instant.now()));
    result.setWriteStatuses(statuses);
    commitOnAutoCommit(result);
  }

  @Override
  public HoodieWriteMetadata<JavaRDD<WriteStatus>> execute(JavaRDD<HoodieRecord<T>> inputRecords) {
    // NO_OP
    return null;
  }

  @Override
  protected void commit(Option<Map<String, String>> extraMetadata, HoodieWriteMetadata<JavaRDD<WriteStatus>> result) {
    // Perform bootstrap index write and then commit. Make sure both record-key and bootstrap-index
    // is all done in a single job DAG.
    Map<String, List<Pair<BootstrapFileMapping, HoodieWriteStat>>> bootstrapSourceAndStats =
            result.getWriteStatuses().collect().stream()
                    .map(w -> {
                      BootstrapWriteStatus ws = (BootstrapWriteStatus) w;
                      return Pair.of(ws.getBootstrapSourceFileMapping(), ws.getStat());
                    }).collect(Collectors.groupingBy(w -> w.getKey().getPartitionPath()));
    HoodieTableMetaClient metaClient = table.getMetaClient();
    try (BootstrapIndex.IndexWriter indexWriter = BootstrapIndex.getBootstrapIndex(metaClient)
            .createWriter(metaClient.getTableConfig().getBootstrapBasePath().get())) {
      LOG.info("Starting to write bootstrap index for source " + config.getBootstrapSourceBasePath() + " in table "
              + config.getBasePath());
      indexWriter.begin();
      bootstrapSourceAndStats.forEach((key, value) -> indexWriter.appendNextPartition(key,
              value.stream().map(Pair::getKey).collect(Collectors.toList())));
      indexWriter.finish();
      LOG.info("Finished writing bootstrap index for source " + config.getBootstrapSourceBasePath() + " in table "
              + config.getBasePath());
    }

    commit(extraMetadata, result, bootstrapSourceAndStats.values().stream()
            .flatMap(f -> f.stream().map(Pair::getValue)).collect(Collectors.toList()));
    LOG.info("Committing metadata bootstrap !!");
  }

  @Override
  protected void syncTableMetadata() {
    // Open up the metadata table again, for syncing
    try (HoodieTableMetadataWriter writer =
                 SparkHoodieBackedTableMetadataWriter.create(hadoopConf, config, context)) {
      LOG.info("Successfully synced to metadata table");
    } catch (Exception e) {
      throw new HoodieMetadataException("Error syncing to metadata table.", e);
    }
  }

  protected void commit(Option<Map<String, String>> extraMetadata, HoodieWriteMetadata<JavaRDD<WriteStatus>> result, List<HoodieWriteStat> stats) {
    String actionType = table.getMetaClient().getCommitActionType();
    LOG.info("Committing " + instantTime + ", action Type " + actionType);
    // Create a Hoodie table which encapsulated the commits and files visible
    HoodieSparkTable table = HoodieSparkTable.create(config, context);

    HoodieActiveTimeline activeTimeline = table.getActiveTimeline();
    HoodieCommitMetadata metadata = new HoodieCommitMetadata();

    result.setCommitted(true);
    stats.forEach(stat -> metadata.addWriteStat(stat.getPartitionPath(), stat));
    result.setWriteStats(stats);

    // Finalize write
    finalizeWrite(instantTime, stats, result);
    syncTableMetadata();
    // add in extra metadata
    if (extraMetadata.isPresent()) {
      extraMetadata.get().forEach(metadata::addMetadata);
    }
    metadata.addMetadata(HoodieCommitMetadata.SCHEMA_KEY, getSchemaToStoreInCommit());
    metadata.setOperationType(operationType);

    try {
      activeTimeline.saveAsComplete(new HoodieInstant(true, actionType, instantTime),
              Option.of(metadata.toJsonString().getBytes(StandardCharsets.UTF_8)));
      LOG.info("Committed " + instantTime);
    } catch (IOException e) {
      throw new HoodieCommitException("Failed to complete commit " + config.getBasePath() + " at time " + instantTime,
              e);
    }
    result.setCommitMetadata(Option.of(metadata));
  }

  /**
   * Perform Full Bootstrap.
   * @param partitionFilesList List of partitions and files within that partitions
   */
  protected Option<HoodieWriteMetadata> fullBootstrap(List<Pair<String, List<HoodieFileStatus>>> partitionFilesList) {
    if (null == partitionFilesList || partitionFilesList.isEmpty()) {
      return Option.empty();
    }
    TypedProperties properties = new TypedProperties();
    properties.putAll(config.getProps());
    FullRecordBootstrapDataProvider inputProvider =
            (FullRecordBootstrapDataProvider) ReflectionUtils.loadClass(config.getFullBootstrapInputProvider(),
                    properties, context);
    JavaRDD<HoodieRecord> inputRecordsRDD =
            (JavaRDD<HoodieRecord>) inputProvider.generateInputRecords("bootstrap_source", config.getBootstrapSourceBasePath(),
                    partitionFilesList);
    // Start Full Bootstrap
    final HoodieInstant requested = new HoodieInstant(State.REQUESTED, table.getMetaClient().getCommitActionType(),
            HoodieTimeline.FULL_BOOTSTRAP_INSTANT_TS);
    table.getActiveTimeline().createNewInstant(requested);

    // Setup correct schema and run bulk insert.
    return Option.of(getBulkInsertActionExecutor(inputRecordsRDD).execute());
  }

  protected BaseSparkCommitActionExecutor<T> getBulkInsertActionExecutor(JavaRDD<HoodieRecord> inputRecordsRDD) {
    return new SparkBulkInsertCommitActionExecutor((HoodieSparkEngineContext) context, new HoodieWriteConfig.Builder().withProps(config.getProps())
            .withSchema(bootstrapSchema).build(), table, HoodieTimeline.FULL_BOOTSTRAP_INSTANT_TS,
            inputRecordsRDD, Option.empty(), extraMetadata);
  }

  private BootstrapWriteStatus handleMetadataBootstrap(String srcPartitionPath, String partitionPath,
                                                       HoodieFileStatus srcFileStatus, KeyGeneratorInterface keyGenerator) {

    Path sourceFilePath = FileStatusUtils.toPath(srcFileStatus.getPath());
    HoodieBootstrapHandle<?,?,?,?> bootstrapHandle = new HoodieBootstrapHandle(config, HoodieTimeline.METADATA_BOOTSTRAP_INSTANT_TS,
            table, partitionPath, FSUtils.createNewFileIdPfx(), table.getTaskContextSupplier());
    Schema avroSchema = null;
    try {
      ParquetMetadata readFooter = ParquetFileReader.readFooter(table.getHadoopConf(), sourceFilePath,
              ParquetMetadataConverter.NO_FILTER);
      MessageType parquetSchema = readFooter.getFileMetaData().getSchema();
      avroSchema = new AvroSchemaConverter().convert(parquetSchema);
      Schema recordKeySchema = HoodieAvroUtils.generateProjectionSchema(avroSchema,
              keyGenerator.getRecordKeyFieldNames());
      LOG.info("Schema to be used for reading record Keys :" + recordKeySchema);
      AvroReadSupport.setAvroReadSchema(table.getHadoopConf(), recordKeySchema);
      AvroReadSupport.setRequestedProjection(table.getHadoopConf(), recordKeySchema);

      BoundedInMemoryExecutor<GenericRecord, HoodieRecord, Void> wrapper = null;


      try (ParquetReader<IndexedRecord> reader =
                   AvroParquetReader.<IndexedRecord>builder(sourceFilePath).withConf(table.getHadoopConf()).build()) {
        wrapper = new SparkBoundedInMemoryExecutor<GenericRecord, HoodieRecord, Void>(config,
                new ParquetReaderIterator(reader), new BootstrapRecordConsumer(bootstrapHandle), inp -> {
          String recKey = keyGenerator.getKey(inp).getRecordKey();
          GenericRecord gr = new GenericData.Record(HoodieAvroUtils.RECORD_KEY_SCHEMA);
          gr.put(HoodieRecord.RECORD_KEY_METADATA_FIELD, recKey);
          BootstrapRecordPayload payload = new BootstrapRecordPayload(gr);
          HoodieRecord rec = new HoodieRecord(new HoodieKey(recKey, partitionPath), payload);
          return rec;
        });
        wrapper.execute();
      } catch (Exception e) {
        throw new HoodieException(e);
      } finally {
        bootstrapHandle.close();
        if (null != wrapper) {
          wrapper.shutdownNow();
        }
      }
    } catch (IOException e) {
      throw new HoodieIOException(e.getMessage(), e);
    }

    BootstrapWriteStatus writeStatus = (BootstrapWriteStatus) bootstrapHandle.writeStatuses().get(0);
    BootstrapFileMapping bootstrapFileMapping = new BootstrapFileMapping(
            config.getBootstrapSourceBasePath(), srcPartitionPath, partitionPath,
            srcFileStatus, writeStatus.getFileId());
    writeStatus.setBootstrapSourceFileMapping(bootstrapFileMapping);
    return writeStatus;
  }

  private BootstrapWriteStatus handleMetadataBootstrapOrc(String srcPartitionPath, String partitionPath,
                                                          HoodieFileStatus srcFileStatus, KeyGeneratorInterface keyGenerator) {

    Path sourceFilePath = FileStatusUtils.toPath(srcFileStatus.getPath());
    HoodieBootstrapHandle<?, ?, ?, ?> bootstrapHandle = new HoodieBootstrapHandle(config,
            HoodieTimeline.METADATA_BOOTSTRAP_INSTANT_TS, table, partitionPath, FSUtils.createNewFileIdPfx(),
            table.getTaskContextSupplier());
    Schema avroSchema = null;
    try {
      Reader orcReader = OrcFile.createReader(sourceFilePath, OrcFile.readerOptions(table.getHadoopConf()));

      TypeDescription orcSchema = orcReader.getSchema();

      avroSchema=  AvroOrcUtils.createAvroSchema(orcSchema);


      Schema recordKeySchema = HoodieAvroUtils.generateProjectionSchema(avroSchema,
              keyGenerator.getRecordKeyFieldNames());
      LOG.info("Schema to be used for reading record Keys :" + recordKeySchema);
      AvroReadSupport.setAvroReadSchema(table.getHadoopConf(), recordKeySchema);
      AvroReadSupport.setRequestedProjection(table.getHadoopConf(), recordKeySchema);


      BoundedInMemoryExecutor<GenericRecord, HoodieRecord, Void> wrapper = null;
      try (RecordReader reader = orcReader.rows(new Options(table.getHadoopConf()).schema(orcSchema))) {
        wrapper = new SparkBoundedInMemoryExecutor<GenericRecord, HoodieRecord, Void>(config,
                new OrcReaderIterator(reader,avroSchema,orcSchema), new BootstrapRecordConsumer(bootstrapHandle), inp -> {
          String recKey = keyGenerator.getKey(inp).getRecordKey();
          GenericRecord gr = new GenericData.Record(HoodieAvroUtils.RECORD_KEY_SCHEMA);
          gr.put(HoodieRecord.RECORD_KEY_METADATA_FIELD, recKey);
          BootstrapRecordPayload payload = new BootstrapRecordPayload(gr);
          HoodieRecord rec = new HoodieRecord(new HoodieKey(recKey, partitionPath), payload);
          return rec;
        });
        wrapper.execute();
      } catch (Exception e) {
        throw new HoodieException(e);
      } finally {
        bootstrapHandle.close();
        if (null != wrapper) {
          wrapper.shutdownNow();
        }
      }
    } catch (IOException e) {
      throw new HoodieIOException(e.getMessage(), e);
    }

    BootstrapWriteStatus writeStatus = (BootstrapWriteStatus) bootstrapHandle.writeStatuses().get(0);
    BootstrapFileMapping bootstrapFileMapping = new BootstrapFileMapping(config.getBootstrapSourceBasePath(),
            srcPartitionPath, partitionPath, srcFileStatus, writeStatus.getFileId());
    writeStatus.setBootstrapSourceFileMapping(bootstrapFileMapping);
    return writeStatus;
  }

  /**
   * Return Bootstrap Mode selections for partitions listed and figure out bootstrap Schema.
   * @return
   * @throws IOException
   */
  private Map<BootstrapMode, List<Pair<String, List<HoodieFileStatus>>>> listAndProcessSourcePartitions() throws IOException {
    List<Pair<String, List<HoodieFileStatus>>> folders = BootstrapUtils.getAllLeafFoldersWithFiles(
            table.getMetaClient(), bootstrapSourceFileSystem, config.getBootstrapSourceBasePath(), context);

    LOG.info("Fetching Bootstrap Schema !!");
    HoodieBootstrapSchemaProvider sourceSchemaProvider = new HoodieSparkBootstrapSchemaProvider(config);
    bootstrapSchema = sourceSchemaProvider.getBootstrapSchema(context, folders).toString();
    LOG.info("Bootstrap Schema :" + bootstrapSchema);

    BootstrapModeSelector selector =
            (BootstrapModeSelector) ReflectionUtils.loadClass(config.getBootstrapModeSelectorClass(), config);

    Map<BootstrapMode, List<String>> result = selector.select(folders);
    Map<String, List<HoodieFileStatus>> partitionToFiles = folders.stream().collect(
            Collectors.toMap(Pair::getKey, Pair::getValue));

    // Ensure all partitions are accounted for
    ValidationUtils.checkArgument(partitionToFiles.keySet().equals(
            result.values().stream().flatMap(Collection::stream).collect(Collectors.toSet())));

    return result.entrySet().stream().map(e -> Pair.of(e.getKey(), e.getValue().stream()
            .map(p -> Pair.of(p, partitionToFiles.get(p))).collect(Collectors.toList())))
            .collect(Collectors.toMap(Pair::getKey, Pair::getValue));
  }

  private JavaRDD<BootstrapWriteStatus> runMetadataBootstrap(List<Pair<String, List<HoodieFileStatus>>> partitions) {
    JavaSparkContext jsc = HoodieSparkEngineContext.getSparkContext(context);
    if (null == partitions || partitions.isEmpty()) {
      return jsc.emptyRDD();
    }

    TypedProperties properties = new TypedProperties();
    properties.putAll(config.getProps());
<<<<<<< HEAD
    KeyGeneratorInterface keyGenerator  = (KeyGeneratorInterface) ReflectionUtils.loadClass(config.getBootstrapKeyGeneratorClass(),
            properties);
=======

    KeyGeneratorInterface keyGenerator;
    try {
      keyGenerator = HoodieSparkKeyGeneratorFactory.createKeyGenerator(properties);
    } catch (IOException e) {
      throw new HoodieKeyGeneratorException("Init keyGenerator failed ", e);
    }

>>>>>>> 221ddd9b
    BootstrapPartitionPathTranslator translator = (BootstrapPartitionPathTranslator) ReflectionUtils.loadClass(
            config.getBootstrapPartitionPathTranslatorClass(), properties);

    List<Pair<String, Pair<String, HoodieFileStatus>>> bootstrapPaths = partitions.stream()
            .flatMap(p -> {
              String translatedPartitionPath = translator.getBootstrapTranslatedPath(p.getKey());
              return p.getValue().stream().map(f -> Pair.of(p.getKey(), Pair.of(translatedPartitionPath, f)));
            })
            .collect(Collectors.toList());

    return jsc.parallelize(bootstrapPaths, config.getBootstrapParallelism())
            .map(partitionFsPair -> fileBasedMetadataHandler(partitionFsPair.getLeft(), partitionFsPair.getRight().getLeft(),
                    partitionFsPair.getRight().getRight(), keyGenerator));
  }


  private BootstrapWriteStatus fileBasedMetadataHandler(String srcPartitionPath, String partitionPath,
                                                        HoodieFileStatus srcFileStatus, KeyGeneratorInterface keyGenerator)
  {
    Path sourceFilePath = FileStatusUtils.toPath(srcFileStatus.getPath());

    String extension = FSUtils.getFileExtension(sourceFilePath.toString());
    if (ORC.getFileExtension().equals(extension))
      return handleMetadataBootstrapOrc(srcPartitionPath,partitionPath,srcFileStatus,keyGenerator);
    if (PARQUET.getFileExtension().equals(extension))
      return handleMetadataBootstrap(srcPartitionPath,partitionPath,srcFileStatus,keyGenerator);
    else
      throw new HoodieIOException("Hoodie InputFormat not implemented for base file format " + extension);


  }
  @Override
  protected Iterator<List<WriteStatus>> handleInsert(String idPfx, Iterator<HoodieRecord<T>> recordItr) {
    throw new UnsupportedOperationException("Should not called in bootstrap code path");
  }

  @Override
  protected Iterator<List<WriteStatus>> handleUpdate(String partitionPath, String fileId, Iterator<HoodieRecord<T>> recordItr) {
    throw new UnsupportedOperationException("Should not called in bootstrap code path");
  }
}<|MERGE_RESOLUTION|>--- conflicted
+++ resolved
@@ -101,20 +101,8 @@
 import java.util.Map;
 import java.util.stream.Collectors;
 
-import org.apache.orc.OrcFile;
-import org.apache.orc.OrcProto.UserMetadataItem;
-import org.apache.orc.Reader;
-import org.apache.orc.Reader.Options;
-import org.apache.orc.RecordReader;
-import org.apache.orc.TypeDescription;
-import org.apache.hudi.common.util.AvroOrcUtils;
-import org.apache.hudi.common.fs.FSUtils;
-import org.apache.hudi.common.util.OrcReaderIterator;
-import static org.apache.hudi.common.model.HoodieFileFormat.ORC;
-import static org.apache.hudi.common.model.HoodieFileFormat.PARQUET;
-
 public class SparkBootstrapCommitActionExecutor<T extends HoodieRecordPayload<T>>
-        extends BaseCommitActionExecutor<T, JavaRDD<HoodieRecord<T>>, JavaRDD<HoodieKey>, JavaRDD<WriteStatus>, HoodieBootstrapWriteMetadata> {
+    extends BaseCommitActionExecutor<T, JavaRDD<HoodieRecord<T>>, JavaRDD<HoodieKey>, JavaRDD<WriteStatus>, HoodieBootstrapWriteMetadata> {
 
   private static final Logger LOG = LogManager.getLogger(SparkBootstrapCommitActionExecutor.class);
   protected String bootstrapSchema = null;
@@ -125,24 +113,18 @@
                                             HoodieTable<T, JavaRDD<HoodieRecord<T>>, JavaRDD<HoodieKey>, JavaRDD<WriteStatus>> table,
                                             Option<Map<String, String>> extraMetadata) {
     super(context, new HoodieWriteConfig.Builder().withProps(config.getProps())
-                    .withAutoCommit(true).withWriteStatusClass(BootstrapWriteStatus.class)
-                    .withBulkInsertParallelism(config.getBootstrapParallelism())
-                    .build(), table, HoodieTimeline.METADATA_BOOTSTRAP_INSTANT_TS, WriteOperationType.BOOTSTRAP,
-            extraMetadata);
+        .withAutoCommit(true).withWriteStatusClass(BootstrapWriteStatus.class)
+        .withBulkInsertParallelism(config.getBootstrapParallelism())
+        .build(), table, HoodieTimeline.METADATA_BOOTSTRAP_INSTANT_TS, WriteOperationType.BOOTSTRAP,
+        extraMetadata);
     bootstrapSourceFileSystem = FSUtils.getFs(config.getBootstrapSourceBasePath(), hadoopConf);
   }
 
   private void validate() {
     ValidationUtils.checkArgument(config.getBootstrapSourceBasePath() != null,
-            "Ensure Bootstrap Source Path is set");
+        "Ensure Bootstrap Source Path is set");
     ValidationUtils.checkArgument(config.getBootstrapModeSelectorClass() != null,
-<<<<<<< HEAD
-            "Ensure Bootstrap Partition Selector is set");
-    ValidationUtils.checkArgument(config.getBootstrapKeyGeneratorClass() != null,
-            "Ensure bootstrap key generator class is set");
-=======
         "Ensure Bootstrap Partition Selector is set");
->>>>>>> 221ddd9b
   }
 
   @Override
@@ -151,10 +133,10 @@
     try {
       HoodieTableMetaClient metaClient = table.getMetaClient();
       Option<HoodieInstant> completetedInstant =
-              metaClient.getActiveTimeline().getCommitsTimeline().filterCompletedInstants().lastInstant();
+          metaClient.getActiveTimeline().getCommitsTimeline().filterCompletedInstants().lastInstant();
       ValidationUtils.checkArgument(!completetedInstant.isPresent(),
-              "Active Timeline is expected to be empty for bootstrap to be performed. "
-                      + "If you want to re-bootstrap, please rollback bootstrap first !!");
+          "Active Timeline is expected to be empty for bootstrap to be performed. "
+              + "If you want to re-bootstrap, please rollback bootstrap first !!");
       Map<BootstrapMode, List<Pair<String, List<HoodieFileStatus>>>> partitionSelections = listAndProcessSourcePartitions();
 
       // First run metadata bootstrap which will auto commit
@@ -183,11 +165,11 @@
 
     HoodieTableMetaClient metaClient = table.getMetaClient();
     metaClient.getActiveTimeline().createNewInstant(
-            new HoodieInstant(State.REQUESTED, metaClient.getCommitActionType(),
-                    HoodieTimeline.METADATA_BOOTSTRAP_INSTANT_TS));
+        new HoodieInstant(State.REQUESTED, metaClient.getCommitActionType(),
+            HoodieTimeline.METADATA_BOOTSTRAP_INSTANT_TS));
 
     table.getActiveTimeline().transitionRequestedToInflight(new HoodieInstant(State.REQUESTED,
-            metaClient.getCommitActionType(), HoodieTimeline.METADATA_BOOTSTRAP_INSTANT_TS), Option.empty());
+        metaClient.getCommitActionType(), HoodieTimeline.METADATA_BOOTSTRAP_INSTANT_TS), Option.empty());
 
     JavaRDD<BootstrapWriteStatus> bootstrapWriteStatuses = runMetadataBootstrap(partitionFilesList);
 
@@ -203,7 +185,7 @@
     Instant indexStartTime = Instant.now();
     // Update the index back
     JavaRDD<WriteStatus> statuses = table.getIndex().updateLocation(writeStatusRDD, context,
-            table);
+        table);
     result.setIndexUpdateDuration(Duration.between(indexStartTime, Instant.now()));
     result.setWriteStatuses(statuses);
     commitOnAutoCommit(result);
@@ -220,26 +202,26 @@
     // Perform bootstrap index write and then commit. Make sure both record-key and bootstrap-index
     // is all done in a single job DAG.
     Map<String, List<Pair<BootstrapFileMapping, HoodieWriteStat>>> bootstrapSourceAndStats =
-            result.getWriteStatuses().collect().stream()
-                    .map(w -> {
-                      BootstrapWriteStatus ws = (BootstrapWriteStatus) w;
-                      return Pair.of(ws.getBootstrapSourceFileMapping(), ws.getStat());
-                    }).collect(Collectors.groupingBy(w -> w.getKey().getPartitionPath()));
+        result.getWriteStatuses().collect().stream()
+            .map(w -> {
+              BootstrapWriteStatus ws = (BootstrapWriteStatus) w;
+              return Pair.of(ws.getBootstrapSourceFileMapping(), ws.getStat());
+            }).collect(Collectors.groupingBy(w -> w.getKey().getPartitionPath()));
     HoodieTableMetaClient metaClient = table.getMetaClient();
     try (BootstrapIndex.IndexWriter indexWriter = BootstrapIndex.getBootstrapIndex(metaClient)
-            .createWriter(metaClient.getTableConfig().getBootstrapBasePath().get())) {
+        .createWriter(metaClient.getTableConfig().getBootstrapBasePath().get())) {
       LOG.info("Starting to write bootstrap index for source " + config.getBootstrapSourceBasePath() + " in table "
-              + config.getBasePath());
+          + config.getBasePath());
       indexWriter.begin();
       bootstrapSourceAndStats.forEach((key, value) -> indexWriter.appendNextPartition(key,
-              value.stream().map(Pair::getKey).collect(Collectors.toList())));
+          value.stream().map(Pair::getKey).collect(Collectors.toList())));
       indexWriter.finish();
       LOG.info("Finished writing bootstrap index for source " + config.getBootstrapSourceBasePath() + " in table "
-              + config.getBasePath());
+          + config.getBasePath());
     }
 
     commit(extraMetadata, result, bootstrapSourceAndStats.values().stream()
-            .flatMap(f -> f.stream().map(Pair::getValue)).collect(Collectors.toList()));
+        .flatMap(f -> f.stream().map(Pair::getValue)).collect(Collectors.toList()));
     LOG.info("Committing metadata bootstrap !!");
   }
 
@@ -247,7 +229,7 @@
   protected void syncTableMetadata() {
     // Open up the metadata table again, for syncing
     try (HoodieTableMetadataWriter writer =
-                 SparkHoodieBackedTableMetadataWriter.create(hadoopConf, config, context)) {
+             SparkHoodieBackedTableMetadataWriter.create(hadoopConf, config, context)) {
       LOG.info("Successfully synced to metadata table");
     } catch (Exception e) {
       throw new HoodieMetadataException("Error syncing to metadata table.", e);
@@ -279,11 +261,11 @@
 
     try {
       activeTimeline.saveAsComplete(new HoodieInstant(true, actionType, instantTime),
-              Option.of(metadata.toJsonString().getBytes(StandardCharsets.UTF_8)));
+          Option.of(metadata.toJsonString().getBytes(StandardCharsets.UTF_8)));
       LOG.info("Committed " + instantTime);
     } catch (IOException e) {
       throw new HoodieCommitException("Failed to complete commit " + config.getBasePath() + " at time " + instantTime,
-              e);
+          e);
     }
     result.setCommitMetadata(Option.of(metadata));
   }
@@ -299,14 +281,14 @@
     TypedProperties properties = new TypedProperties();
     properties.putAll(config.getProps());
     FullRecordBootstrapDataProvider inputProvider =
-            (FullRecordBootstrapDataProvider) ReflectionUtils.loadClass(config.getFullBootstrapInputProvider(),
-                    properties, context);
+        (FullRecordBootstrapDataProvider) ReflectionUtils.loadClass(config.getFullBootstrapInputProvider(),
+            properties, context);
     JavaRDD<HoodieRecord> inputRecordsRDD =
-            (JavaRDD<HoodieRecord>) inputProvider.generateInputRecords("bootstrap_source", config.getBootstrapSourceBasePath(),
-                    partitionFilesList);
+        (JavaRDD<HoodieRecord>) inputProvider.generateInputRecords("bootstrap_source", config.getBootstrapSourceBasePath(),
+            partitionFilesList);
     // Start Full Bootstrap
     final HoodieInstant requested = new HoodieInstant(State.REQUESTED, table.getMetaClient().getCommitActionType(),
-            HoodieTimeline.FULL_BOOTSTRAP_INSTANT_TS);
+        HoodieTimeline.FULL_BOOTSTRAP_INSTANT_TS);
     table.getActiveTimeline().createNewInstant(requested);
 
     // Setup correct schema and run bulk insert.
@@ -315,8 +297,8 @@
 
   protected BaseSparkCommitActionExecutor<T> getBulkInsertActionExecutor(JavaRDD<HoodieRecord> inputRecordsRDD) {
     return new SparkBulkInsertCommitActionExecutor((HoodieSparkEngineContext) context, new HoodieWriteConfig.Builder().withProps(config.getProps())
-            .withSchema(bootstrapSchema).build(), table, HoodieTimeline.FULL_BOOTSTRAP_INSTANT_TS,
-            inputRecordsRDD, Option.empty(), extraMetadata);
+        .withSchema(bootstrapSchema).build(), table, HoodieTimeline.FULL_BOOTSTRAP_INSTANT_TS,
+        inputRecordsRDD, Option.empty(), extraMetadata);
   }
 
   private BootstrapWriteStatus handleMetadataBootstrap(String srcPartitionPath, String partitionPath,
@@ -324,26 +306,24 @@
 
     Path sourceFilePath = FileStatusUtils.toPath(srcFileStatus.getPath());
     HoodieBootstrapHandle<?,?,?,?> bootstrapHandle = new HoodieBootstrapHandle(config, HoodieTimeline.METADATA_BOOTSTRAP_INSTANT_TS,
-            table, partitionPath, FSUtils.createNewFileIdPfx(), table.getTaskContextSupplier());
+        table, partitionPath, FSUtils.createNewFileIdPfx(), table.getTaskContextSupplier());
     Schema avroSchema = null;
     try {
       ParquetMetadata readFooter = ParquetFileReader.readFooter(table.getHadoopConf(), sourceFilePath,
-              ParquetMetadataConverter.NO_FILTER);
+          ParquetMetadataConverter.NO_FILTER);
       MessageType parquetSchema = readFooter.getFileMetaData().getSchema();
       avroSchema = new AvroSchemaConverter().convert(parquetSchema);
       Schema recordKeySchema = HoodieAvroUtils.generateProjectionSchema(avroSchema,
-              keyGenerator.getRecordKeyFieldNames());
+          keyGenerator.getRecordKeyFieldNames());
       LOG.info("Schema to be used for reading record Keys :" + recordKeySchema);
       AvroReadSupport.setAvroReadSchema(table.getHadoopConf(), recordKeySchema);
       AvroReadSupport.setRequestedProjection(table.getHadoopConf(), recordKeySchema);
 
       BoundedInMemoryExecutor<GenericRecord, HoodieRecord, Void> wrapper = null;
-
-
       try (ParquetReader<IndexedRecord> reader =
-                   AvroParquetReader.<IndexedRecord>builder(sourceFilePath).withConf(table.getHadoopConf()).build()) {
+          AvroParquetReader.<IndexedRecord>builder(sourceFilePath).withConf(table.getHadoopConf()).build()) {
         wrapper = new SparkBoundedInMemoryExecutor<GenericRecord, HoodieRecord, Void>(config,
-                new ParquetReaderIterator(reader), new BootstrapRecordConsumer(bootstrapHandle), inp -> {
+            new ParquetReaderIterator(reader), new BootstrapRecordConsumer(bootstrapHandle), inp -> {
           String recKey = keyGenerator.getKey(inp).getRecordKey();
           GenericRecord gr = new GenericData.Record(HoodieAvroUtils.RECORD_KEY_SCHEMA);
           gr.put(HoodieRecord.RECORD_KEY_METADATA_FIELD, recKey);
@@ -366,62 +346,8 @@
 
     BootstrapWriteStatus writeStatus = (BootstrapWriteStatus) bootstrapHandle.writeStatuses().get(0);
     BootstrapFileMapping bootstrapFileMapping = new BootstrapFileMapping(
-            config.getBootstrapSourceBasePath(), srcPartitionPath, partitionPath,
-            srcFileStatus, writeStatus.getFileId());
-    writeStatus.setBootstrapSourceFileMapping(bootstrapFileMapping);
-    return writeStatus;
-  }
-
-  private BootstrapWriteStatus handleMetadataBootstrapOrc(String srcPartitionPath, String partitionPath,
-                                                          HoodieFileStatus srcFileStatus, KeyGeneratorInterface keyGenerator) {
-
-    Path sourceFilePath = FileStatusUtils.toPath(srcFileStatus.getPath());
-    HoodieBootstrapHandle<?, ?, ?, ?> bootstrapHandle = new HoodieBootstrapHandle(config,
-            HoodieTimeline.METADATA_BOOTSTRAP_INSTANT_TS, table, partitionPath, FSUtils.createNewFileIdPfx(),
-            table.getTaskContextSupplier());
-    Schema avroSchema = null;
-    try {
-      Reader orcReader = OrcFile.createReader(sourceFilePath, OrcFile.readerOptions(table.getHadoopConf()));
-
-      TypeDescription orcSchema = orcReader.getSchema();
-
-      avroSchema=  AvroOrcUtils.createAvroSchema(orcSchema);
-
-
-      Schema recordKeySchema = HoodieAvroUtils.generateProjectionSchema(avroSchema,
-              keyGenerator.getRecordKeyFieldNames());
-      LOG.info("Schema to be used for reading record Keys :" + recordKeySchema);
-      AvroReadSupport.setAvroReadSchema(table.getHadoopConf(), recordKeySchema);
-      AvroReadSupport.setRequestedProjection(table.getHadoopConf(), recordKeySchema);
-
-
-      BoundedInMemoryExecutor<GenericRecord, HoodieRecord, Void> wrapper = null;
-      try (RecordReader reader = orcReader.rows(new Options(table.getHadoopConf()).schema(orcSchema))) {
-        wrapper = new SparkBoundedInMemoryExecutor<GenericRecord, HoodieRecord, Void>(config,
-                new OrcReaderIterator(reader,avroSchema,orcSchema), new BootstrapRecordConsumer(bootstrapHandle), inp -> {
-          String recKey = keyGenerator.getKey(inp).getRecordKey();
-          GenericRecord gr = new GenericData.Record(HoodieAvroUtils.RECORD_KEY_SCHEMA);
-          gr.put(HoodieRecord.RECORD_KEY_METADATA_FIELD, recKey);
-          BootstrapRecordPayload payload = new BootstrapRecordPayload(gr);
-          HoodieRecord rec = new HoodieRecord(new HoodieKey(recKey, partitionPath), payload);
-          return rec;
-        });
-        wrapper.execute();
-      } catch (Exception e) {
-        throw new HoodieException(e);
-      } finally {
-        bootstrapHandle.close();
-        if (null != wrapper) {
-          wrapper.shutdownNow();
-        }
-      }
-    } catch (IOException e) {
-      throw new HoodieIOException(e.getMessage(), e);
-    }
-
-    BootstrapWriteStatus writeStatus = (BootstrapWriteStatus) bootstrapHandle.writeStatuses().get(0);
-    BootstrapFileMapping bootstrapFileMapping = new BootstrapFileMapping(config.getBootstrapSourceBasePath(),
-            srcPartitionPath, partitionPath, srcFileStatus, writeStatus.getFileId());
+        config.getBootstrapSourceBasePath(), srcPartitionPath, partitionPath,
+        srcFileStatus, writeStatus.getFileId());
     writeStatus.setBootstrapSourceFileMapping(bootstrapFileMapping);
     return writeStatus;
   }
@@ -441,19 +367,19 @@
     LOG.info("Bootstrap Schema :" + bootstrapSchema);
 
     BootstrapModeSelector selector =
-            (BootstrapModeSelector) ReflectionUtils.loadClass(config.getBootstrapModeSelectorClass(), config);
+        (BootstrapModeSelector) ReflectionUtils.loadClass(config.getBootstrapModeSelectorClass(), config);
 
     Map<BootstrapMode, List<String>> result = selector.select(folders);
     Map<String, List<HoodieFileStatus>> partitionToFiles = folders.stream().collect(
-            Collectors.toMap(Pair::getKey, Pair::getValue));
+        Collectors.toMap(Pair::getKey, Pair::getValue));
 
     // Ensure all partitions are accounted for
     ValidationUtils.checkArgument(partitionToFiles.keySet().equals(
-            result.values().stream().flatMap(Collection::stream).collect(Collectors.toSet())));
+        result.values().stream().flatMap(Collection::stream).collect(Collectors.toSet())));
 
     return result.entrySet().stream().map(e -> Pair.of(e.getKey(), e.getValue().stream()
-            .map(p -> Pair.of(p, partitionToFiles.get(p))).collect(Collectors.toList())))
-            .collect(Collectors.toMap(Pair::getKey, Pair::getValue));
+        .map(p -> Pair.of(p, partitionToFiles.get(p))).collect(Collectors.toList())))
+        .collect(Collectors.toMap(Pair::getKey, Pair::getValue));
   }
 
   private JavaRDD<BootstrapWriteStatus> runMetadataBootstrap(List<Pair<String, List<HoodieFileStatus>>> partitions) {
@@ -464,10 +390,6 @@
 
     TypedProperties properties = new TypedProperties();
     properties.putAll(config.getProps());
-<<<<<<< HEAD
-    KeyGeneratorInterface keyGenerator  = (KeyGeneratorInterface) ReflectionUtils.loadClass(config.getBootstrapKeyGeneratorClass(),
-            properties);
-=======
 
     KeyGeneratorInterface keyGenerator;
     try {
@@ -476,38 +398,21 @@
       throw new HoodieKeyGeneratorException("Init keyGenerator failed ", e);
     }
 
->>>>>>> 221ddd9b
     BootstrapPartitionPathTranslator translator = (BootstrapPartitionPathTranslator) ReflectionUtils.loadClass(
-            config.getBootstrapPartitionPathTranslatorClass(), properties);
+        config.getBootstrapPartitionPathTranslatorClass(), properties);
 
     List<Pair<String, Pair<String, HoodieFileStatus>>> bootstrapPaths = partitions.stream()
-            .flatMap(p -> {
-              String translatedPartitionPath = translator.getBootstrapTranslatedPath(p.getKey());
-              return p.getValue().stream().map(f -> Pair.of(p.getKey(), Pair.of(translatedPartitionPath, f)));
-            })
-            .collect(Collectors.toList());
+        .flatMap(p -> {
+          String translatedPartitionPath = translator.getBootstrapTranslatedPath(p.getKey());
+          return p.getValue().stream().map(f -> Pair.of(p.getKey(), Pair.of(translatedPartitionPath, f)));
+        })
+        .collect(Collectors.toList());
 
     return jsc.parallelize(bootstrapPaths, config.getBootstrapParallelism())
-            .map(partitionFsPair -> fileBasedMetadataHandler(partitionFsPair.getLeft(), partitionFsPair.getRight().getLeft(),
-                    partitionFsPair.getRight().getRight(), keyGenerator));
-  }
-
-
-  private BootstrapWriteStatus fileBasedMetadataHandler(String srcPartitionPath, String partitionPath,
-                                                        HoodieFileStatus srcFileStatus, KeyGeneratorInterface keyGenerator)
-  {
-    Path sourceFilePath = FileStatusUtils.toPath(srcFileStatus.getPath());
-
-    String extension = FSUtils.getFileExtension(sourceFilePath.toString());
-    if (ORC.getFileExtension().equals(extension))
-      return handleMetadataBootstrapOrc(srcPartitionPath,partitionPath,srcFileStatus,keyGenerator);
-    if (PARQUET.getFileExtension().equals(extension))
-      return handleMetadataBootstrap(srcPartitionPath,partitionPath,srcFileStatus,keyGenerator);
-    else
-      throw new HoodieIOException("Hoodie InputFormat not implemented for base file format " + extension);
-
-
-  }
+        .map(partitionFsPair -> handleMetadataBootstrap(partitionFsPair.getLeft(), partitionFsPair.getRight().getLeft(),
+            partitionFsPair.getRight().getRight(), keyGenerator));
+  }
+
   @Override
   protected Iterator<List<WriteStatus>> handleInsert(String idPfx, Iterator<HoodieRecord<T>> recordItr) {
     throw new UnsupportedOperationException("Should not called in bootstrap code path");
