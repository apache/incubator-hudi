/*
 * Licensed to the Apache Software Foundation (ASF) under one
 * or more contributor license agreements.  See the NOTICE file
 * distributed with this work for additional information
 * regarding copyright ownership.  The ASF licenses this file
 * to you under the Apache License, Version 2.0 (the
 * "License"); you may not use this file except in compliance
 * with the License.  You may obtain a copy of the License at
 *
 *      http://www.apache.org/licenses/LICENSE-2.0
 *
 * Unless required by applicable law or agreed to in writing, software
 * distributed under the License is distributed on an "AS IS" BASIS,
 * WITHOUT WARRANTIES OR CONDITIONS OF ANY KIND, either express or implied.
 * See the License for the specific language governing permissions and
 * limitations under the License.
 */

package org.apache.hudi.table.action.clean;

import org.apache.hudi.avro.model.HoodieCleanMetadata;
import org.apache.hudi.avro.model.HoodieSavepointMetadata;
import org.apache.hudi.common.engine.HoodieEngineContext;
import org.apache.hudi.common.fs.FSUtils;
import org.apache.hudi.common.model.CleanFileInfo;
import org.apache.hudi.common.model.CompactionOperation;
import org.apache.hudi.common.model.FileSlice;
import org.apache.hudi.common.model.HoodieBaseFile;
import org.apache.hudi.common.model.HoodieCleaningPolicy;
import org.apache.hudi.common.model.HoodieCommitMetadata;
import org.apache.hudi.common.model.HoodieFileGroup;
import org.apache.hudi.common.model.HoodieFileGroupId;
import org.apache.hudi.common.model.HoodieRecordPayload;
import org.apache.hudi.common.model.HoodieReplaceCommitMetadata;
import org.apache.hudi.common.model.HoodieTableType;
import org.apache.hudi.common.table.timeline.HoodieInstant;
import org.apache.hudi.common.table.timeline.HoodieTimeline;
import org.apache.hudi.common.table.timeline.TimelineMetadataUtils;
import org.apache.hudi.common.table.timeline.versioning.clean.CleanPlanV1MigrationHandler;
import org.apache.hudi.common.table.timeline.versioning.clean.CleanPlanV2MigrationHandler;
import org.apache.hudi.common.table.view.SyncableFileSystemView;
import org.apache.hudi.common.util.Option;
import org.apache.hudi.common.util.collection.Pair;
import org.apache.hudi.config.HoodieWriteConfig;
import org.apache.hudi.exception.HoodieIOException;
import org.apache.hudi.exception.HoodieSavepointException;
import org.apache.hudi.table.HoodieTable;
import org.apache.log4j.LogManager;
import org.apache.log4j.Logger;

import java.io.IOException;
import java.io.Serializable;
import java.util.ArrayList;
import java.util.Collections;
import java.util.Iterator;
import java.util.List;
import java.util.Map;
import java.util.stream.Collectors;
import java.util.stream.Stream;

/**
 * Cleaner is responsible for garbage collecting older files in a given partition path. Such that
 * <p>
 * 1) It provides sufficient time for existing queries running on older versions, to close
 * <p>
 * 2) It bounds the growth of the files in the file system
 */
public class CleanPlanner<T extends HoodieRecordPayload, I, K, O> implements Serializable {

  private static final Logger LOG = LogManager.getLogger(CleanPlanner.class);

  public static final Integer CLEAN_PLAN_VERSION_1 = CleanPlanV1MigrationHandler.VERSION;
  public static final Integer CLEAN_PLAN_VERSION_2 = CleanPlanV2MigrationHandler.VERSION;
  public static final Integer LATEST_CLEAN_PLAN_VERSION = CLEAN_PLAN_VERSION_2;

  private final SyncableFileSystemView fileSystemView;
  private final HoodieTimeline commitTimeline;
  private final Map<HoodieFileGroupId, CompactionOperation> fgIdToPendingCompactionOperations;
  private HoodieTable<T, I, K, O> hoodieTable;
  private HoodieWriteConfig config;
  private transient HoodieEngineContext context;

  public CleanPlanner(HoodieEngineContext context, HoodieTable<T, I, K, O> hoodieTable, HoodieWriteConfig config) {
    this.context = context;
    this.hoodieTable = hoodieTable;
    this.fileSystemView = hoodieTable.getHoodieView();
    this.commitTimeline = hoodieTable.getCompletedCommitsTimeline();
    this.config = config;
    this.fgIdToPendingCompactionOperations =
        ((SyncableFileSystemView) hoodieTable.getSliceView()).getPendingCompactionOperations()
            .map(entry -> Pair.of(
                new HoodieFileGroupId(entry.getValue().getPartitionPath(), entry.getValue().getFileId()),
                entry.getValue()))
            .collect(Collectors.toMap(Pair::getKey, Pair::getValue));
  }

  /**
   * Get the list of data file names savepointed.
   */
  public Stream<String> getSavepointedBaseFiles(String savepointTime) {
    if (!hoodieTable.getSavepoints().contains(savepointTime)) {
      throw new HoodieSavepointException(
          "Could not get data files for savepoint " + savepointTime + ". No such savepoint.");
    }
    HoodieInstant instant = new HoodieInstant(false, HoodieTimeline.SAVEPOINT_ACTION, savepointTime);
    HoodieSavepointMetadata metadata;
    try {
      metadata = TimelineMetadataUtils.deserializeHoodieSavepointMetadata(
          hoodieTable.getActiveTimeline().getInstantDetails(instant).get());
    } catch (IOException e) {
      throw new HoodieSavepointException("Could not get savepointed data files for savepoint " + savepointTime, e);
    }
    return metadata.getPartitionMetadata().values().stream().flatMap(s -> s.getSavepointDataFile().stream());
  }

  /**
   * Returns list of partitions where clean operations needs to be performed.
   *
   * @param earliestRetainedInstant New instant to be retained after this cleanup operation
   * @return list of partitions to scan for cleaning
   * @throws IOException when underlying file-system throws this exception
   */
  public List<String> getPartitionPathsToClean(Option<HoodieInstant> earliestRetainedInstant) throws IOException {
    switch (config.getCleanerPolicy()) {
      case KEEP_LATEST_COMMITS:
        return getPartitionPathsForCleanByCommits(earliestRetainedInstant);
      case KEEP_LATEST_FILE_VERSIONS:
        return getPartitionPathsForFullCleaning();
      default:
        throw new IllegalStateException("Unknown Cleaner Policy");
    }
  }

  /**
   * Return partition paths for cleaning by commits mode.
   * @param instantToRetain Earliest Instant to retain
   * @return list of partitions
   * @throws IOException
   */
  private List<String> getPartitionPathsForCleanByCommits(Option<HoodieInstant> instantToRetain) throws IOException {
    if (!instantToRetain.isPresent()) {
      LOG.info("No earliest commit to retain. No need to scan partitions !!");
      return Collections.emptyList();
    }

    if (config.incrementalCleanerModeEnabled()) {
      Option<HoodieInstant> lastClean = hoodieTable.getCleanTimeline().filterCompletedInstants().lastInstant();
      if (lastClean.isPresent()) {
        HoodieCleanMetadata cleanMetadata = TimelineMetadataUtils
            .deserializeHoodieCleanMetadata(hoodieTable.getActiveTimeline().getInstantDetails(lastClean.get()).get());
        if ((cleanMetadata.getEarliestCommitToRetain() != null)
            && (cleanMetadata.getEarliestCommitToRetain().length() > 0)) {
          return getPartitionPathsForIncrementalCleaning(cleanMetadata, instantToRetain);
        }
      }
    }
    return getPartitionPathsForFullCleaning();
  }

  /**
   * Use Incremental Mode for finding partition paths.
   * @param cleanMetadata
   * @param newInstantToRetain
   * @return
   */
  private List<String> getPartitionPathsForIncrementalCleaning(HoodieCleanMetadata cleanMetadata,
      Option<HoodieInstant> newInstantToRetain) {
    LOG.info("Incremental Cleaning mode is enabled. Looking up partition-paths that have since changed "
        + "since last cleaned at " + cleanMetadata.getEarliestCommitToRetain()
        + ". New Instant to retain : " + newInstantToRetain);
    return hoodieTable.getCompletedCommitsTimeline().getInstants().filter(
        instant -> HoodieTimeline.compareTimestamps(instant.getTimestamp(), HoodieTimeline.GREATER_THAN_OR_EQUALS,
            cleanMetadata.getEarliestCommitToRetain()) && HoodieTimeline.compareTimestamps(instant.getTimestamp(),
            HoodieTimeline.LESSER_THAN, newInstantToRetain.get().getTimestamp())).flatMap(instant -> {
              try {
                if (HoodieTimeline.REPLACE_COMMIT_ACTION.equals(instant.getAction())) {
                  HoodieReplaceCommitMetadata replaceCommitMetadata = HoodieReplaceCommitMetadata.fromBytes(
                      hoodieTable.getActiveTimeline().getInstantDetails(instant).get(), HoodieReplaceCommitMetadata.class);
                  return Stream.concat(replaceCommitMetadata.getPartitionToReplaceFileIds().keySet().stream(), replaceCommitMetadata.getPartitionToWriteStats().keySet().stream());
                } else {
                  HoodieCommitMetadata commitMetadata = HoodieCommitMetadata
                      .fromBytes(hoodieTable.getActiveTimeline().getInstantDetails(instant).get(),
                          HoodieCommitMetadata.class);
                  return commitMetadata.getPartitionToWriteStats().keySet().stream();
                }
              } catch (IOException e) {
                throw new HoodieIOException(e.getMessage(), e);
              }
            }).distinct().collect(Collectors.toList());
  }

  /**
   * Scan and list all partitions for cleaning.
   * @return all partitions paths for the dataset.
   * @throws IOException
   */
  private List<String> getPartitionPathsForFullCleaning() {
    // Go to brute force mode of scanning all partitions
    return FSUtils.getAllPartitionPaths(context, config.getMetadataConfig(), config.getBasePath());
  }

  /**
   * Selects the older versions of files for cleaning, such that it bounds the number of versions of each file. This
   * policy is useful, if you are simply interested in querying the table, and you don't want too many versions for a
   * single file (i.e run it with versionsRetained = 1)
   */
  private List<CleanFileInfo> getFilesToCleanKeepingLatestVersions(String partitionPath) {
    LOG.info("Cleaning " + partitionPath + ", retaining latest " + config.getCleanerFileVersionsRetained()
        + " file versions. ");
    List<CleanFileInfo> deletePaths = new ArrayList<>();
    // Collect all the basefiles savepointed by all the savepoints
    List<String> savepointedFiles = hoodieTable.getSavepoints().stream()
        .flatMap(this::getSavepointedBaseFiles)
        .collect(Collectors.toList());

    // In this scenario, we will assume that once replaced a file group automatically becomes eligible for cleaning completely
    // In other words, the file versions only apply to the active file groups.
    deletePaths.addAll(getReplacedFilesEligibleToClean(savepointedFiles, partitionPath, Option.empty()));

    List<HoodieFileGroup> fileGroups = fileSystemView.getAllFileGroups(partitionPath).collect(Collectors.toList());
    for (HoodieFileGroup fileGroup : fileGroups) {
      int keepVersions = config.getCleanerFileVersionsRetained();
      // do not cleanup slice required for pending compaction
      Iterator<FileSlice> fileSliceIterator =
          fileGroup.getAllFileSlices().filter(fs -> !isFileSliceNeededForPendingCompaction(fs)).iterator();
      if (isFileGroupInPendingCompaction(fileGroup)) {
        // We have already saved the last version of file-groups for pending compaction Id
        keepVersions--;
      }

      while (fileSliceIterator.hasNext() && keepVersions > 0) {
        // Skip this most recent version
        FileSlice nextSlice = fileSliceIterator.next();
        Option<HoodieBaseFile> baseFile = nextSlice.getBaseFile();
        if (baseFile.isPresent() && savepointedFiles.contains(baseFile.get().getFileName())) {
          // do not clean up a savepoint data file
          continue;
        }
        keepVersions--;
      }
      // Delete the remaining files
      while (fileSliceIterator.hasNext()) {
        FileSlice nextSlice = fileSliceIterator.next();
<<<<<<< HEAD
        if (nextSlice.getBaseFile().isPresent()) {
          HoodieBaseFile baseFile = nextSlice.getBaseFile().get();
          deletePaths.add(new CleanFileInfo(baseFile.getPath(), false));
          if (baseFile.getBootstrapBaseFile().isPresent() && config.shouldCleanBootstrapBaseFile()) {
            deletePaths.add(new CleanFileInfo(baseFile.getBootstrapBaseFile().get().getPath(), true));
          }
        }
        if (hoodieTable.getMetaClient().getTableType() == HoodieTableType.MERGE_ON_READ) {
          // If merge on read, then clean the log files for the commits as well
          deletePaths.addAll(nextSlice.getLogFiles().map(lf -> new CleanFileInfo(lf.getPath().toString(), false))
              .collect(Collectors.toList()));
        }
=======
        deletePaths.addAll(getCleanFileInfoForSlice(nextSlice));
>>>>>>> 2ee1c3fb
      }
    }
    return deletePaths;
  }

  /**
   * Selects the versions for file for cleaning, such that it
   * <p>
   * - Leaves the latest version of the file untouched - For older versions, - It leaves all the commits untouched which
   * has occurred in last <code>config.getCleanerCommitsRetained()</code> commits - It leaves ONE commit before this
   * window. We assume that the max(query execution time) == commit_batch_time * config.getCleanerCommitsRetained().
   * This is 5 hours by default (assuming ingestion is running every 30 minutes). This is essential to leave the file
   * used by the query that is running for the max time.
   * <p>
   * This provides the effect of having lookback into all changes that happened in the last X commits. (eg: if you
   * retain 10 commits, and commit batch time is 30 mins, then you have 5 hrs of lookback)
   * <p>
   * This policy is the default.
   */
  private List<CleanFileInfo> getFilesToCleanKeepingLatestCommits(String partitionPath) {
    int commitsRetained = config.getCleanerCommitsRetained();
    LOG.info("Cleaning " + partitionPath + ", retaining latest " + commitsRetained + " commits. ");
    List<CleanFileInfo> deletePaths = new ArrayList<>();

    // Collect all the basefiles savepointed by all the savepoints
    List<String> savepointedFiles = hoodieTable.getSavepoints().stream()
        .flatMap(this::getSavepointedBaseFiles)
        .collect(Collectors.toList());

    // determine if we have enough commits, to start cleaning.
    if (commitTimeline.countInstants() > commitsRetained) {
      Option<HoodieInstant> earliestCommitToRetainOption = getEarliestCommitToRetain();
      HoodieInstant earliestCommitToRetain = earliestCommitToRetainOption.get();
      // all replaced file groups before earliestCommitToRetain are eligible to clean
      deletePaths.addAll(getReplacedFilesEligibleToClean(savepointedFiles, partitionPath, earliestCommitToRetainOption));
      // add active files
      List<HoodieFileGroup> fileGroups = fileSystemView.getAllFileGroups(partitionPath).collect(Collectors.toList());
      for (HoodieFileGroup fileGroup : fileGroups) {
        List<FileSlice> fileSliceList = fileGroup.getAllFileSlices().collect(Collectors.toList());

        if (fileSliceList.isEmpty()) {
          continue;
        }

        String lastVersion = fileSliceList.get(0).getBaseInstantTime();
        String lastVersionBeforeEarliestCommitToRetain =
            getLatestVersionBeforeCommit(fileSliceList, earliestCommitToRetain);

        // Ensure there are more than 1 version of the file (we only clean old files from updates)
        // i.e always spare the last commit.
        for (FileSlice aSlice : fileSliceList) {
          Option<HoodieBaseFile> aFile = aSlice.getBaseFile();
          String fileCommitTime = aSlice.getBaseInstantTime();
          if (aFile.isPresent() && savepointedFiles.contains(aFile.get().getFileName())) {
            // do not clean up a savepoint data file
            continue;
          }
          // Dont delete the latest commit and also the last commit before the earliest commit we
          // are retaining
          // The window of commit retain == max query run time. So a query could be running which
          // still
          // uses this file.
          if (fileCommitTime.equals(lastVersion) || (fileCommitTime.equals(lastVersionBeforeEarliestCommitToRetain))) {
            // move on to the next file
            continue;
          }

          // Always keep the last commit
          if (!isFileSliceNeededForPendingCompaction(aSlice) && HoodieTimeline
              .compareTimestamps(earliestCommitToRetain.getTimestamp(), HoodieTimeline.GREATER_THAN, fileCommitTime)) {
            // this is a commit, that should be cleaned.
            aFile.ifPresent(hoodieBaseFile -> {
              deletePaths.add(new CleanFileInfo(hoodieBaseFile.getPath(), false));
              if (hoodieBaseFile.getBootstrapBaseFile().isPresent() && config.shouldCleanBootstrapBaseFile()) {
                deletePaths.add(new CleanFileInfo(hoodieBaseFile.getBootstrapBaseFile().get().getPath(), true));
              }
            });
            if (hoodieTable.getMetaClient().getTableType() == HoodieTableType.MERGE_ON_READ) {
              // If merge on read, then clean the log files for the commits as well
              deletePaths.addAll(aSlice.getLogFiles().map(lf -> new CleanFileInfo(lf.getPath().toString(), false))
                  .collect(Collectors.toList()));
            }
          }
        }
      }
    }
    return deletePaths;
  }
  
  private List<CleanFileInfo> getReplacedFilesEligibleToClean(List<String> savepointedFiles, String partitionPath, Option<HoodieInstant> earliestCommitToRetain) {
    final Stream<HoodieFileGroup> replacedGroups;
    if (earliestCommitToRetain.isPresent()) {
      replacedGroups = fileSystemView.getReplacedFileGroupsBefore(earliestCommitToRetain.get().getTimestamp(), partitionPath);
    } else {
      replacedGroups = fileSystemView.getAllReplacedFileGroups(partitionPath);
    }
    return replacedGroups.flatMap(HoodieFileGroup::getAllFileSlices)
        // do not delete savepointed files  (archival will make sure corresponding replacecommit file is not deleted)
        .filter(slice -> !slice.getBaseFile().isPresent() || !savepointedFiles.contains(slice.getBaseFile().get().getFileName()))
        .flatMap(slice -> getCleanFileInfoForSlice(slice).stream())
        .collect(Collectors.toList());
  }

  /**
   * Gets the latest version < instantTime. This version file could still be used by queries.
   */
  private String getLatestVersionBeforeCommit(List<FileSlice> fileSliceList, HoodieInstant instantTime) {
    for (FileSlice file : fileSliceList) {
      String fileCommitTime = file.getBaseInstantTime();
      if (HoodieTimeline.compareTimestamps(instantTime.getTimestamp(), HoodieTimeline.GREATER_THAN, fileCommitTime)) {
        // fileList is sorted on the reverse, so the first commit we find <= instantTime is the
        // one we want
        return fileCommitTime;
      }
    }
    // There is no version of this file which is <= instantTime
    return null;
  }

  private List<CleanFileInfo> getCleanFileInfoForSlice(FileSlice nextSlice) {
    List<CleanFileInfo> cleanPaths = new ArrayList<>();
    if (nextSlice.getBaseFile().isPresent()) {
      HoodieBaseFile dataFile = nextSlice.getBaseFile().get();
      cleanPaths.add(new CleanFileInfo(dataFile.getPath(), false));
      if (dataFile.getBootstrapBaseFile().isPresent() && config.shouldCleanBootstrapBaseFile()) {
        cleanPaths.add(new CleanFileInfo(dataFile.getBootstrapBaseFile().get().getPath(), true));
      }
    }
    if (hoodieTable.getMetaClient().getTableType() == HoodieTableType.MERGE_ON_READ) {
      // If merge on read, then clean the log files for the commits as well
      cleanPaths.addAll(nextSlice.getLogFiles().map(lf -> new CleanFileInfo(lf.getPath().toString(), false))
          .collect(Collectors.toList()));
    }
    return cleanPaths;
  }

  /**
   * Returns files to be cleaned for the given partitionPath based on cleaning policy.
   */
  public List<CleanFileInfo> getDeletePaths(String partitionPath) {
    HoodieCleaningPolicy policy = config.getCleanerPolicy();
    List<CleanFileInfo> deletePaths;
    if (policy == HoodieCleaningPolicy.KEEP_LATEST_COMMITS) {
      deletePaths = getFilesToCleanKeepingLatestCommits(partitionPath);
    } else if (policy == HoodieCleaningPolicy.KEEP_LATEST_FILE_VERSIONS) {
      deletePaths = getFilesToCleanKeepingLatestVersions(partitionPath);
    } else {
      throw new IllegalArgumentException("Unknown cleaning policy : " + policy.name());
    }
    LOG.info(deletePaths.size() + " patterns used to delete in partition path:" + partitionPath);

    return deletePaths;
  }

  /**
   * Returns earliest commit to retain based on cleaning policy.
   */
  public Option<HoodieInstant> getEarliestCommitToRetain() {
    Option<HoodieInstant> earliestCommitToRetain = Option.empty();
    int commitsRetained = config.getCleanerCommitsRetained();
    if (config.getCleanerPolicy() == HoodieCleaningPolicy.KEEP_LATEST_COMMITS
        && commitTimeline.countInstants() > commitsRetained) {
      earliestCommitToRetain = commitTimeline.nthInstant(commitTimeline.countInstants() - commitsRetained);
    }
    return earliestCommitToRetain;
  }

  /**
   * Determine if file slice needed to be preserved for pending compaction.
   * 
   * @param fileSlice File Slice
   * @return true if file slice needs to be preserved, false otherwise.
   */
  private boolean isFileSliceNeededForPendingCompaction(FileSlice fileSlice) {
    CompactionOperation op = fgIdToPendingCompactionOperations.get(fileSlice.getFileGroupId());
    if (null != op) {
      // If file slice's instant time is newer or same as that of operation, do not clean
      return HoodieTimeline.compareTimestamps(fileSlice.getBaseInstantTime(), HoodieTimeline.GREATER_THAN_OR_EQUALS, op.getBaseInstantTime()
      );
    }
    return false;
  }

  private boolean isFileGroupInPendingCompaction(HoodieFileGroup fg) {
    return fgIdToPendingCompactionOperations.containsKey(fg.getFileGroupId());
  }
}<|MERGE_RESOLUTION|>--- conflicted
+++ resolved
@@ -241,22 +241,7 @@
       // Delete the remaining files
       while (fileSliceIterator.hasNext()) {
         FileSlice nextSlice = fileSliceIterator.next();
-<<<<<<< HEAD
-        if (nextSlice.getBaseFile().isPresent()) {
-          HoodieBaseFile baseFile = nextSlice.getBaseFile().get();
-          deletePaths.add(new CleanFileInfo(baseFile.getPath(), false));
-          if (baseFile.getBootstrapBaseFile().isPresent() && config.shouldCleanBootstrapBaseFile()) {
-            deletePaths.add(new CleanFileInfo(baseFile.getBootstrapBaseFile().get().getPath(), true));
-          }
-        }
-        if (hoodieTable.getMetaClient().getTableType() == HoodieTableType.MERGE_ON_READ) {
-          // If merge on read, then clean the log files for the commits as well
-          deletePaths.addAll(nextSlice.getLogFiles().map(lf -> new CleanFileInfo(lf.getPath().toString(), false))
-              .collect(Collectors.toList()));
-        }
-=======
         deletePaths.addAll(getCleanFileInfoForSlice(nextSlice));
->>>>>>> 2ee1c3fb
       }
     }
     return deletePaths;
