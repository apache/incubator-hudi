/*
 * Licensed to the Apache Software Foundation (ASF) under one
 * or more contributor license agreements.  See the NOTICE file
 * distributed with this work for additional information
 * regarding copyright ownership.  The ASF licenses this file
 * to you under the Apache License, Version 2.0 (the
 * "License"); you may not use this file except in compliance
 * with the License.  You may obtain a copy of the License at
 *
 *      http://www.apache.org/licenses/LICENSE-2.0
 *
 * Unless required by applicable law or agreed to in writing, software
 * distributed under the License is distributed on an "AS IS" BASIS,
 * WITHOUT WARRANTIES OR CONDITIONS OF ANY KIND, either express or implied.
 * See the License for the specific language governing permissions and
 * limitations under the License.
 */

package org.apache.hudi.table.action.rollback;

import org.apache.hadoop.fs.FileStatus;
import org.apache.hadoop.fs.FileSystem;
import org.apache.log4j.LogManager;
import org.apache.log4j.Logger;

import org.apache.hudi.common.HoodieRollbackStat;
import org.apache.hudi.common.engine.HoodieEngineContext;
import org.apache.hudi.common.fs.FSUtils;
import org.apache.hudi.common.model.FileSlice;
import org.apache.hudi.common.model.HoodieCommitMetadata;
import org.apache.hudi.common.model.HoodieWriteStat;
import org.apache.hudi.common.table.log.block.HoodieCommandBlock;
import org.apache.hudi.common.table.log.block.HoodieLogBlock;
import org.apache.hudi.common.table.timeline.HoodieActiveTimeline;
import org.apache.hudi.common.table.timeline.HoodieInstant;
import org.apache.hudi.common.table.timeline.HoodieTimeline;
import org.apache.hudi.common.util.Option;
import org.apache.hudi.common.util.ValidationUtils;
import org.apache.hudi.config.HoodieWriteConfig;
import org.apache.hudi.exception.HoodieIOException;
import org.apache.hudi.table.HoodieTable;

import java.io.IOException;
import java.util.ArrayList;
import java.util.HashMap;
import java.util.List;
import java.util.Map;
import java.util.Objects;
import java.util.stream.Collectors;

public class RollbackUtils {

  private static final Logger LOG = LogManager.getLogger(RollbackUtils.class);

  static Map<HoodieLogBlock.HeaderMetadataType, String> generateHeader(String instantToRollback, String rollbackInstantTime) {
    // generate metadata
    Map<HoodieLogBlock.HeaderMetadataType, String> header = new HashMap<>(3);
    header.put(HoodieLogBlock.HeaderMetadataType.INSTANT_TIME, rollbackInstantTime);
    header.put(HoodieLogBlock.HeaderMetadataType.TARGET_INSTANT_TIME, instantToRollback);
    header.put(HoodieLogBlock.HeaderMetadataType.COMMAND_BLOCK_TYPE,
        String.valueOf(HoodieCommandBlock.HoodieCommandBlockTypeEnum.ROLLBACK_PREVIOUS_BLOCK.ordinal()));
    return header;
  }

  /**
   * Helper to merge 2 rollback-stats for a given partition.
   *
   * @param stat1 HoodieRollbackStat
   * @param stat2 HoodieRollbackStat
   * @return Merged HoodieRollbackStat
   */
  static HoodieRollbackStat mergeRollbackStat(HoodieRollbackStat stat1, HoodieRollbackStat stat2) {
    ValidationUtils.checkArgument(stat1.getPartitionPath().equals(stat2.getPartitionPath()));
    final List<String> successDeleteFiles = new ArrayList<>();
    final List<String> failedDeleteFiles = new ArrayList<>();
    final Map<FileStatus, Long> commandBlocksCount = new HashMap<>();
    final Map<FileStatus, Long> writtenLogFileSizeMap = new HashMap<>();
    Option.ofNullable(stat1.getSuccessDeleteFiles()).ifPresent(successDeleteFiles::addAll);
    Option.ofNullable(stat2.getSuccessDeleteFiles()).ifPresent(successDeleteFiles::addAll);
    Option.ofNullable(stat1.getFailedDeleteFiles()).ifPresent(failedDeleteFiles::addAll);
    Option.ofNullable(stat2.getFailedDeleteFiles()).ifPresent(failedDeleteFiles::addAll);
    Option.ofNullable(stat1.getCommandBlocksCount()).ifPresent(commandBlocksCount::putAll);
    Option.ofNullable(stat2.getCommandBlocksCount()).ifPresent(commandBlocksCount::putAll);
    Option.ofNullable(stat1.getWrittenLogFileSizeMap()).ifPresent(writtenLogFileSizeMap::putAll);
    Option.ofNullable(stat2.getWrittenLogFileSizeMap()).ifPresent(writtenLogFileSizeMap::putAll);
    return new HoodieRollbackStat(stat1.getPartitionPath(), successDeleteFiles, failedDeleteFiles, commandBlocksCount, writtenLogFileSizeMap);
  }

  /**
   * Generate all rollback requests that needs rolling back this action without actually performing rollback for COW table type.
   * @param fs instance of {@link FileSystem} to use.
   * @param basePath base path of interest.
   * @param config instance of {@link HoodieWriteConfig} to use.
   * @return {@link List} of {@link ListingBasedRollbackRequest}s thus collected.
   */
<<<<<<< HEAD
  public static List<ListingBasedRollbackRequest> generateRollbackRequestsByListingCOW(FileSystem fs, String basePath, boolean shouldAssumeDatePartitioning) {
    try {
      return FSUtils.getAllPartitionPaths(fs, basePath, shouldAssumeDatePartitioning).stream()
          .map(ListingBasedRollbackRequest::createRollbackRequestWithDeleteBaseAndLogFilesAction)
          .collect(Collectors.toList());
    } catch (IOException e) {
      throw new HoodieIOException("Error generating rollback requests", e);
    }
=======
  public static List<ListingBasedRollbackRequest> generateRollbackRequestsByListingCOW(HoodieEngineContext engineContext,
                                                                                       String basePath, HoodieWriteConfig config) {
    return FSUtils.getAllPartitionPaths(engineContext, config.getMetadataConfig(), basePath).stream()
        .map(ListingBasedRollbackRequest::createRollbackRequestWithDeleteDataAndLogFilesAction)
        .collect(Collectors.toList());
>>>>>>> 2ee1c3fb
  }

  /**
   * Generate all rollback requests that we need to perform for rolling back this action without actually performing rolling back for MOR table type.
   *
   * @param instantToRollback Instant to Rollback
   * @param table instance of {@link HoodieTable} to use.
   * @param context instance of {@link HoodieEngineContext} to use.
   * @return list of rollback requests
   */
  public static List<ListingBasedRollbackRequest> generateRollbackRequestsUsingFileListingMOR(HoodieInstant instantToRollback, HoodieTable table, HoodieEngineContext context) throws IOException {
    String commit = instantToRollback.getTimestamp();
    HoodieWriteConfig config = table.getConfig();
    List<String> partitions = FSUtils.getAllPartitionPaths(context, config.getMetadataConfig(), table.getMetaClient().getBasePath());
    int sparkPartitions = Math.max(Math.min(partitions.size(), config.getRollbackParallelism()), 1);
    context.setJobStatus(RollbackUtils.class.getSimpleName(), "Generate all rollback requests");
    return context.flatMap(partitions, partitionPath -> {
      HoodieActiveTimeline activeTimeline = table.getMetaClient().reloadActiveTimeline();
      List<ListingBasedRollbackRequest> partitionRollbackRequests = new ArrayList<>();
      switch (instantToRollback.getAction()) {
        case HoodieTimeline.COMMIT_ACTION:
        case HoodieTimeline.REPLACE_COMMIT_ACTION:
          LOG.info("Rolling back commit action.");
          partitionRollbackRequests.add(
              ListingBasedRollbackRequest.createRollbackRequestWithDeleteBaseAndLogFilesAction(partitionPath));
          break;
        case HoodieTimeline.COMPACTION_ACTION:
          // If there is no delta commit present after the current commit (if compaction), no action, else we
          // need to make sure that a compaction commit rollback also deletes any log files written as part of the
          // succeeding deltacommit.
          boolean higherDeltaCommits =
              !activeTimeline.getDeltaCommitTimeline().filterCompletedInstants().findInstantsAfter(commit, 1).empty();
          if (higherDeltaCommits) {
            // Rollback of a compaction action with no higher deltacommit means that the compaction is scheduled
            // and has not yet finished. In this scenario we should delete only the newly created parquet files
            // and not corresponding base commit log files created with this as baseCommit since updates would
            // have been written to the log files.
            LOG.info("Rolling back compaction. There are higher delta commits. So only deleting data files");
            partitionRollbackRequests.add(
                ListingBasedRollbackRequest.createRollbackRequestWithDeleteBaseFilesOnlyAction(partitionPath));
          } else {
            // No deltacommits present after this compaction commit (inflight or requested). In this case, we
            // can also delete any log files that were created with this compaction commit as base
            // commit.
            LOG.info("Rolling back compaction plan. There are NO higher delta commits. So deleting both data and"
                + " log files");
            partitionRollbackRequests.add(
                ListingBasedRollbackRequest.createRollbackRequestWithDeleteBaseAndLogFilesAction(partitionPath));
          }
          break;
        case HoodieTimeline.DELTA_COMMIT_ACTION:
          // --------------------------------------------------------------------------------------------------
          // (A) The following cases are possible if index.canIndexLogFiles and/or index.isGlobal
          // --------------------------------------------------------------------------------------------------
          // (A.1) Failed first commit - Inserts were written to log files and HoodieWriteStat has no entries. In
          // this scenario we would want to delete these log files.
          // (A.2) Failed recurring commit - Inserts/Updates written to log files. In this scenario,
          // HoodieWriteStat will have the baseCommitTime for the first log file written, add rollback blocks.
          // (A.3) Rollback triggered for first commit - Inserts were written to the log files but the commit is
          // being reverted. In this scenario, HoodieWriteStat will be `null` for the attribute prevCommitTime and
          // and hence will end up deleting these log files. This is done so there are no orphan log files
          // lying around.
          // (A.4) Rollback triggered for recurring commits - Inserts/Updates are being rolled back, the actions
          // taken in this scenario is a combination of (A.2) and (A.3)
          // ---------------------------------------------------------------------------------------------------
          // (B) The following cases are possible if !index.canIndexLogFiles and/or !index.isGlobal
          // ---------------------------------------------------------------------------------------------------
          // (B.1) Failed first commit - Inserts were written to parquet files and HoodieWriteStat has no entries.
          // In this scenario, we delete all the parquet files written for the failed commit.
          // (B.2) Failed recurring commits - Inserts were written to parquet files and updates to log files. In
          // this scenario, perform (A.1) and for updates written to log files, write rollback blocks.
          // (B.3) Rollback triggered for first commit - Same as (B.1)
          // (B.4) Rollback triggered for recurring commits - Same as (B.2) plus we need to delete the log files
          // as well if the base parquet file gets deleted.
          try {
            HoodieCommitMetadata commitMetadata = HoodieCommitMetadata.fromBytes(
                table.getMetaClient().getCommitTimeline()
                    .getInstantDetails(new HoodieInstant(true, instantToRollback.getAction(), instantToRollback.getTimestamp()))
                    .get(),
                HoodieCommitMetadata.class);

            // In case all data was inserts and the commit failed, delete the file belonging to that commit
            // We do not know fileIds for inserts (first inserts are either log files or parquet files),
            // delete all files for the corresponding failed commit, if present (same as COW)
            partitionRollbackRequests.add(
                ListingBasedRollbackRequest.createRollbackRequestWithDeleteBaseAndLogFilesAction(partitionPath));

            // append rollback blocks for updates
            if (commitMetadata.getPartitionToWriteStats().containsKey(partitionPath)) {
              partitionRollbackRequests
                  .addAll(generateAppendRollbackBlocksAction(partitionPath, instantToRollback, commitMetadata, table));
            }
            break;
          } catch (IOException io) {
            throw new HoodieIOException("Failed to collect rollback actions for commit " + commit, io);
          }
        default:
          break;
      }
      return partitionRollbackRequests.stream();
    }, Math.min(partitions.size(), sparkPartitions)).stream().filter(Objects::nonNull).collect(Collectors.toList());
  }

  private static List<ListingBasedRollbackRequest> generateAppendRollbackBlocksAction(String partitionPath, HoodieInstant rollbackInstant,
      HoodieCommitMetadata commitMetadata, HoodieTable table) {
    ValidationUtils.checkArgument(rollbackInstant.getAction().equals(HoodieTimeline.DELTA_COMMIT_ACTION));

    // wStat.getPrevCommit() might not give the right commit time in the following
    // scenario : If a compaction was scheduled, the new commitTime associated with the requested compaction will be
    // used to write the new log files. In this case, the commit time for the log file is the compaction requested time.
    // But the index (global) might store the baseCommit of the parquet and not the requested, hence get the
    // baseCommit always by listing the file slice
    Map<String, String> fileIdToBaseCommitTimeForLogMap = table.getSliceView().getLatestFileSlices(partitionPath)
        .collect(Collectors.toMap(FileSlice::getFileId, FileSlice::getBaseInstantTime));
    return commitMetadata.getPartitionToWriteStats().get(partitionPath).stream().filter(wStat -> {

      // Filter out stats without prevCommit since they are all inserts
      boolean validForRollback = (wStat != null) && (!wStat.getPrevCommit().equals(HoodieWriteStat.NULL_COMMIT))
          && (wStat.getPrevCommit() != null) && fileIdToBaseCommitTimeForLogMap.containsKey(wStat.getFileId());

      if (validForRollback) {
        // For sanity, log instant time can never be less than base-commit on which we are rolling back
        ValidationUtils
            .checkArgument(HoodieTimeline.compareTimestamps(fileIdToBaseCommitTimeForLogMap.get(wStat.getFileId()),
                HoodieTimeline.LESSER_THAN_OR_EQUALS, rollbackInstant.getTimestamp()));
      }

      return validForRollback && HoodieTimeline.compareTimestamps(fileIdToBaseCommitTimeForLogMap.get(
          // Base Ts should be strictly less. If equal (for inserts-to-logs), the caller employs another option
          // to delete and we should not step on it
          wStat.getFileId()), HoodieTimeline.LESSER_THAN, rollbackInstant.getTimestamp());
    }).map(wStat -> {
      String baseCommitTime = fileIdToBaseCommitTimeForLogMap.get(wStat.getFileId());
      return ListingBasedRollbackRequest.createRollbackRequestWithAppendRollbackBlockAction(partitionPath, wStat.getFileId(),
          baseCommitTime);
    }).collect(Collectors.toList());
  }
}<|MERGE_RESOLUTION|>--- conflicted
+++ resolved
@@ -19,7 +19,6 @@
 package org.apache.hudi.table.action.rollback;
 
 import org.apache.hadoop.fs.FileStatus;
-import org.apache.hadoop.fs.FileSystem;
 import org.apache.log4j.LogManager;
 import org.apache.log4j.Logger;
 
@@ -88,27 +87,16 @@
 
   /**
    * Generate all rollback requests that needs rolling back this action without actually performing rollback for COW table type.
-   * @param fs instance of {@link FileSystem} to use.
+   * @param engineContext HoodieEngineContext.
    * @param basePath base path of interest.
    * @param config instance of {@link HoodieWriteConfig} to use.
    * @return {@link List} of {@link ListingBasedRollbackRequest}s thus collected.
    */
-<<<<<<< HEAD
-  public static List<ListingBasedRollbackRequest> generateRollbackRequestsByListingCOW(FileSystem fs, String basePath, boolean shouldAssumeDatePartitioning) {
-    try {
-      return FSUtils.getAllPartitionPaths(fs, basePath, shouldAssumeDatePartitioning).stream()
-          .map(ListingBasedRollbackRequest::createRollbackRequestWithDeleteBaseAndLogFilesAction)
-          .collect(Collectors.toList());
-    } catch (IOException e) {
-      throw new HoodieIOException("Error generating rollback requests", e);
-    }
-=======
   public static List<ListingBasedRollbackRequest> generateRollbackRequestsByListingCOW(HoodieEngineContext engineContext,
                                                                                        String basePath, HoodieWriteConfig config) {
     return FSUtils.getAllPartitionPaths(engineContext, config.getMetadataConfig(), basePath).stream()
-        .map(ListingBasedRollbackRequest::createRollbackRequestWithDeleteDataAndLogFilesAction)
+        .map(ListingBasedRollbackRequest::createRollbackRequestWithDeleteBaseAndLogFilesAction)
         .collect(Collectors.toList());
->>>>>>> 2ee1c3fb
   }
 
   /**
