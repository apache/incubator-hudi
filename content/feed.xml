<?xml version="1.0" encoding="UTF-8"?>
<rss version="2.0" xmlns:atom="http://www.w3.org/2005/Atom">
    <channel>
        <title></title>
        <description>Apache Hudi (pronounced “Hoodie”) provides upserts and incremental processing capaibilities on Big Data</description>
        <link>http://0.0.0.0:4000/</link>
        <atom:link href="http://0.0.0.0:4000/feed.xml" rel="self" type="application/rss+xml"/>
<<<<<<< HEAD
        <pubDate>Tue, 07 Jan 2020 03:00:18 +0800</pubDate>
        <lastBuildDate>Tue, 07 Jan 2020 03:00:18 +0800</lastBuildDate>
=======
        <pubDate>Mon, 06 Jan 2020 17:55:30 +0000</pubDate>
        <lastBuildDate>Mon, 06 Jan 2020 17:55:30 +0000</lastBuildDate>
>>>>>>> 630fdef2
        <generator>Jekyll v3.7.2</generator>
        
    </channel>
</rss><|MERGE_RESOLUTION|>--- conflicted
+++ resolved
@@ -5,13 +5,8 @@
         <description>Apache Hudi (pronounced “Hoodie”) provides upserts and incremental processing capaibilities on Big Data</description>
         <link>http://0.0.0.0:4000/</link>
         <atom:link href="http://0.0.0.0:4000/feed.xml" rel="self" type="application/rss+xml"/>
-<<<<<<< HEAD
-        <pubDate>Tue, 07 Jan 2020 03:00:18 +0800</pubDate>
-        <lastBuildDate>Tue, 07 Jan 2020 03:00:18 +0800</lastBuildDate>
-=======
         <pubDate>Mon, 06 Jan 2020 17:55:30 +0000</pubDate>
         <lastBuildDate>Mon, 06 Jan 2020 17:55:30 +0000</lastBuildDate>
->>>>>>> 630fdef2
         <generator>Jekyll v3.7.2</generator>
         
     </channel>
