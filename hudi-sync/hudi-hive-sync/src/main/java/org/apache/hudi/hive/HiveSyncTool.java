/*
 * Licensed to the Apache Software Foundation (ASF) under one
 * or more contributor license agreements.  See the NOTICE file
 * distributed with this work for additional information
 * regarding copyright ownership.  The ASF licenses this file
 * to you under the Apache License, Version 2.0 (the
 * "License"); you may not use this file except in compliance
 * with the License.  You may obtain a copy of the License at
 *
 *      http://www.apache.org/licenses/LICENSE-2.0
 *
 * Unless required by applicable law or agreed to in writing, software
 * distributed under the License is distributed on an "AS IS" BASIS,
 * WITHOUT WARRANTIES OR CONDITIONS OF ANY KIND, either express or implied.
 * See the License for the specific language governing permissions and
 * limitations under the License.
 */

package org.apache.hudi.hive;

import org.apache.hudi.common.fs.FSUtils;
import org.apache.hudi.common.model.HoodieFileFormat;
import org.apache.hudi.common.util.Option;
import org.apache.hudi.exception.HoodieException;
import org.apache.hudi.exception.InvalidTableException;
import org.apache.hudi.hadoop.utils.HoodieInputFormatUtils;
import org.apache.hudi.hive.util.ConfigUtils;
import org.apache.hudi.sync.common.AbstractSyncHoodieClient.PartitionEvent;
import org.apache.hudi.sync.common.AbstractSyncHoodieClient.PartitionEvent.PartitionEventType;
import org.apache.hudi.hive.util.HiveSchemaUtil;

import com.beust.jcommander.JCommander;
import org.apache.hadoop.conf.Configuration;
import org.apache.hadoop.fs.FileSystem;
import org.apache.hadoop.hive.conf.HiveConf;
import org.apache.hadoop.hive.metastore.api.Partition;
import org.apache.hudi.sync.common.AbstractSyncTool;
import org.apache.log4j.LogManager;
import org.apache.log4j.Logger;
import org.apache.parquet.schema.MessageType;

import java.util.ArrayList;
import java.util.List;
import java.util.Map;
import java.util.stream.Collectors;

/**
 * Tool to sync a hoodie HDFS table with a hive metastore table. Either use it as a api
 * HiveSyncTool.syncHoodieTable(HiveSyncConfig) or as a command line java -cp hoodie-hive-sync.jar HiveSyncTool [args]
 * <p>
 * This utility will get the schema from the latest commit and will sync hive table schema Also this will sync the
 * partitions incrementally (all the partitions modified since the last commit)
 */
@SuppressWarnings("WeakerAccess")
public class HiveSyncTool extends AbstractSyncTool {

  private static final Logger LOG = LogManager.getLogger(HiveSyncTool.class);
  public static final String SUFFIX_SNAPSHOT_TABLE = "_rt";
  public static final String SUFFIX_READ_OPTIMIZED_TABLE = "_ro";

  protected final HiveSyncConfig cfg;
  protected HoodieHiveClient hoodieHiveClient = null;
  protected String snapshotTableName = null;
  protected Option<String> roTableName = null;

  public HiveSyncTool(HiveSyncConfig cfg, HiveConf configuration, FileSystem fs) {
    super(configuration.getAllProperties(), fs);

    try {
      this.hoodieHiveClient = new HoodieHiveClient(cfg, configuration, fs);
    } catch (RuntimeException e) {
      if (cfg.ignoreExceptions) {
        LOG.error("Got runtime exception when hive syncing, but continuing as ignoreExceptions config is set ", e);
      } else {
        throw new HoodieHiveSyncException("Got runtime exception when hive syncing", e);
      }
    }

    this.cfg = cfg;
    // Set partitionFields to empty, when the NonPartitionedExtractor is used
    if (NonPartitionedExtractor.class.getName().equals(cfg.partitionValueExtractorClass)) {
      LOG.warn("Set partitionFields to empty, since the NonPartitionedExtractor is used");
      cfg.partitionFields = new ArrayList<>();
    }
    if (hoodieHiveClient != null) {
      switch (hoodieHiveClient.getTableType()) {
        case COPY_ON_WRITE:
          this.snapshotTableName = cfg.tableName;
          this.roTableName = Option.empty();
          break;
        case MERGE_ON_READ:
          this.snapshotTableName = cfg.tableName + SUFFIX_SNAPSHOT_TABLE;
          this.roTableName = cfg.skipROSuffix ? Option.of(cfg.tableName) :
              Option.of(cfg.tableName + SUFFIX_READ_OPTIMIZED_TABLE);
          break;
        default:
          LOG.error("Unknown table type " + hoodieHiveClient.getTableType());
          throw new InvalidTableException(hoodieHiveClient.getBasePath());
      }
    }
  }

  @Override
  public void syncHoodieTable() {
    try {
      if (hoodieHiveClient != null) {
        switch (hoodieHiveClient.getTableType()) {
          case COPY_ON_WRITE:
            syncHoodieTable(snapshotTableName, false, false);
            break;
          case MERGE_ON_READ:
            // sync a RO table for MOR
            syncHoodieTable(roTableName.get(), false, true);
            // sync a RT table for MOR
            syncHoodieTable(snapshotTableName, true, false);
            break;
          default:
            LOG.error("Unknown table type " + hoodieHiveClient.getTableType());
            throw new InvalidTableException(hoodieHiveClient.getBasePath());
        }
      }
    } catch (RuntimeException re) {
      throw new HoodieException("Got runtime exception when hive syncing " + cfg.tableName, re);
    } finally {
      if (hoodieHiveClient != null) {
        hoodieHiveClient.close();
      }
    }
  }

<<<<<<< HEAD
  protected void syncHoodieTable(String tableName, boolean useRealtimeInputFormat) {
=======
  private void syncHoodieTable(String tableName, boolean useRealtimeInputFormat,
                               boolean readAsOptimized) {
>>>>>>> f8d92423
    LOG.info("Trying to sync hoodie table " + tableName + " with base path " + hoodieHiveClient.getBasePath()
        + " of type " + hoodieHiveClient.getTableType());

    // check if the database exists else create it
    if (cfg.autoCreateDatabase) {
      try {
        hoodieHiveClient.updateHiveSQL("create database if not exists " + cfg.databaseName);
      } catch (Exception e) {
        // this is harmless since table creation will fail anyways, creation of DB is needed for in-memory testing
        LOG.warn("Unable to create database", e);
      }
    } else {
      if (!hoodieHiveClient.doesDataBaseExist(cfg.databaseName)) {
        throw new HoodieHiveSyncException("hive database does not exist " + cfg.databaseName);
      }
    }

    // Check if the necessary table exists
    boolean tableExists = hoodieHiveClient.doesTableExist(tableName);

    // Get the parquet schema for this table looking at the latest commit
    MessageType schema = hoodieHiveClient.getDataSchema();
    // Sync schema if needed
    syncSchema(tableName, tableExists, useRealtimeInputFormat, readAsOptimized, schema);

    LOG.info("Schema sync complete. Syncing partitions for " + tableName);
    // Get the last time we successfully synced partitions
    Option<String> lastCommitTimeSynced = Option.empty();
    if (tableExists) {
      lastCommitTimeSynced = hoodieHiveClient.getLastCommitTimeSynced(tableName);
    }
    LOG.info("Last commit time synced was found to be " + lastCommitTimeSynced.orElse("null"));
    List<String> writtenPartitionsSince = hoodieHiveClient.getPartitionsWrittenToSince(lastCommitTimeSynced);
    LOG.info("Storage partitions scan complete. Found " + writtenPartitionsSince.size());

    // Sync the partitions if needed
    syncPartitions(tableName, writtenPartitionsSince);
    hoodieHiveClient.updateLastCommitTimeSynced(tableName);
    LOG.info("Sync complete for " + tableName);
  }

  /**
   * Get the latest schema from the last commit and check if its in sync with the hive table schema. If not, evolves the
   * table schema.
   *
   * @param tableExists - does table exist
   * @param schema - extracted schema
   */
  private void syncSchema(String tableName, boolean tableExists, boolean useRealTimeInputFormat,
                          boolean readAsOptimized, MessageType schema) {
    // Check and sync schema
    if (!tableExists) {
      LOG.info("Hive table " + tableName + " is not found. Creating it");
      HoodieFileFormat baseFileFormat = HoodieFileFormat.valueOf(cfg.baseFileFormat.toUpperCase());
      String inputFormatClassName = HoodieInputFormatUtils.getInputFormatClassName(baseFileFormat, useRealTimeInputFormat);

      if (baseFileFormat.equals(HoodieFileFormat.PARQUET) && cfg.usePreApacheInputFormat) {
        // Parquet input format had an InputFormat class visible under the old naming scheme.
        inputFormatClassName = useRealTimeInputFormat
            ? com.uber.hoodie.hadoop.realtime.HoodieRealtimeInputFormat.class.getName()
            : com.uber.hoodie.hadoop.HoodieInputFormat.class.getName();
      }

      String outputFormatClassName = HoodieInputFormatUtils.getOutputFormatClassName(baseFileFormat);
      String serDeFormatClassName = HoodieInputFormatUtils.getSerDeClassName(baseFileFormat);

      Map<String, String> serdeProperties = ConfigUtils.toMap(cfg.serdeProperties);

      // The serdeProperties is non-empty only for spark sync meta data currently.
      if (!serdeProperties.isEmpty()) {
        String queryTypeKey = serdeProperties.remove(ConfigUtils.SPARK_QUERY_TYPE_KEY);
        String queryAsROKey = serdeProperties.remove(ConfigUtils.SPARK_QUERY_AS_RO_KEY);
        String queryAsRTKey = serdeProperties.remove(ConfigUtils.SPARK_QUERY_AS_RT_KEY);

        if (queryTypeKey != null && queryAsROKey != null && queryAsRTKey != null) {
          if (readAsOptimized) { // read optimized
            serdeProperties.put(queryTypeKey, queryAsROKey);
          } else { // read snapshot
            serdeProperties.put(queryTypeKey, queryAsRTKey);
          }
        }
      }
      // Custom serde will not work with ALTER TABLE REPLACE COLUMNS
      // https://github.com/apache/hive/blob/release-1.1.0/ql/src/java/org/apache/hadoop/hive
      // /ql/exec/DDLTask.java#L3488
      hoodieHiveClient.createTable(tableName, schema, inputFormatClassName,
          outputFormatClassName, serDeFormatClassName, serdeProperties, ConfigUtils.toMap(cfg.tableProperties));
    } else {
      // Check if the table schema has evolved
      Map<String, String> tableSchema = hoodieHiveClient.getTableSchema(tableName);
      SchemaDifference schemaDiff = HiveSchemaUtil.getSchemaDifference(schema, tableSchema, cfg.partitionFields, cfg.supportTimestamp);
      if (!schemaDiff.isEmpty()) {
        LOG.info("Schema difference found for " + tableName);
        hoodieHiveClient.updateTableDefinition(tableName, schema);
        // Sync the table properties if the schema has changed
        if (cfg.tableProperties != null) {
          Map<String, String> tableProperties = ConfigUtils.toMap(cfg.tableProperties);
          hoodieHiveClient.updateTableProperties(tableName, tableProperties);
          LOG.info("Sync table properties for " + tableName + ", table properties is: " + cfg.tableProperties);
        }
      } else {
        LOG.info("No Schema difference for " + tableName);
      }
    }
  }

  /**
   * Syncs the list of storage parititions passed in (checks if the partition is in hive, if not adds it or if the
   * partition path does not match, it updates the partition path).
   */
  private void syncPartitions(String tableName, List<String> writtenPartitionsSince) {
    try {
      List<Partition> hivePartitions = hoodieHiveClient.scanTablePartitions(tableName);
      List<PartitionEvent> partitionEvents =
          hoodieHiveClient.getPartitionEvents(hivePartitions, writtenPartitionsSince);
      List<String> newPartitions = filterPartitions(partitionEvents, PartitionEventType.ADD);
      LOG.info("New Partitions " + newPartitions);
      hoodieHiveClient.addPartitionsToTable(tableName, newPartitions);
      List<String> updatePartitions = filterPartitions(partitionEvents, PartitionEventType.UPDATE);
      LOG.info("Changed Partitions " + updatePartitions);
      hoodieHiveClient.updatePartitionsToTable(tableName, updatePartitions);
    } catch (Exception e) {
      throw new HoodieHiveSyncException("Failed to sync partitions for table " + tableName, e);
    }
  }

  private List<String> filterPartitions(List<PartitionEvent> events, PartitionEventType eventType) {
    return events.stream().filter(s -> s.eventType == eventType).map(s -> s.storagePartition)
        .collect(Collectors.toList());
  }

  public static void main(String[] args) {
    // parse the params
    final HiveSyncConfig cfg = new HiveSyncConfig();
    JCommander cmd = new JCommander(cfg, null, args);
    if (cfg.help || args.length == 0) {
      cmd.usage();
      System.exit(1);
    }
    FileSystem fs = FSUtils.getFs(cfg.basePath, new Configuration());
    HiveConf hiveConf = new HiveConf();
    hiveConf.addResource(fs.getConf());
    new HiveSyncTool(cfg, hiveConf, fs).syncHoodieTable();
  }
}<|MERGE_RESOLUTION|>--- conflicted
+++ resolved
@@ -127,13 +127,9 @@
       }
     }
   }
-
-<<<<<<< HEAD
-  protected void syncHoodieTable(String tableName, boolean useRealtimeInputFormat) {
-=======
-  private void syncHoodieTable(String tableName, boolean useRealtimeInputFormat,
+  
+  protected void syncHoodieTable(String tableName, boolean useRealtimeInputFormat,
                                boolean readAsOptimized) {
->>>>>>> f8d92423
     LOG.info("Trying to sync hoodie table " + tableName + " with base path " + hoodieHiveClient.getBasePath()
         + " of type " + hoodieHiveClient.getTableType());
 
