--- conflicted
+++ resolved
@@ -32,6 +32,7 @@
 import org.apache.hadoop.hive.metastore.api.Table;
 import org.apache.hadoop.hive.metastore.api.Database;
 import org.apache.hadoop.hive.ql.Driver;
+import org.apache.hadoop.hive.ql.metadata.HiveException;
 import org.apache.hadoop.security.UserGroupInformation;
 import org.apache.hudi.common.fs.FSUtils;
 import org.apache.hudi.common.fs.StorageSchemes;
@@ -45,10 +46,7 @@
 import org.apache.hadoop.fs.Path;
 import org.apache.hadoop.hive.conf.HiveConf;
 import org.apache.hadoop.hive.metastore.IMetaStoreClient;
-<<<<<<< HEAD
 import org.apache.hadoop.hive.ql.metadata.Hive;
-=======
->>>>>>> 526596f2
 import org.apache.hadoop.hive.ql.processors.CommandProcessorResponse;
 import org.apache.hadoop.hive.ql.session.SessionState;
 import org.apache.hudi.sync.common.AbstractSyncHoodieClient;
@@ -100,10 +98,6 @@
       createHiveConnection();
     }
     try {
-<<<<<<< HEAD
-      this.client = createHMSClient(configuration);
-    } catch (MetaException e) {
-=======
       HoodieTimer timer = new HoodieTimer().startTimer();
       this.sessionState = new SessionState(configuration,
               UserGroupInformation.getCurrentUser().getShortUserName());
@@ -124,7 +118,6 @@
       if (this.hiveDriver != null) {
         this.hiveDriver.close();
       }
->>>>>>> 526596f2
       throw new HoodieHiveSyncException("Failed to create HiveMetaStoreClient", e);
     }
 
@@ -429,11 +422,7 @@
       }
     } else {
       updateHiveSQLUsingHiveDriver(s);
-<<<<<<< HEAD
-      /*CommandProcessorResponse response = updateHiveSQLUsingHiveDriver(s);
-=======
       CommandProcessorResponse response = updateHiveSQLUsingHiveDriver(s);
->>>>>>> 526596f2
       if (response == null) {
         throw new HoodieHiveSyncException("Failed in executing SQL null response" + s);
       }
@@ -445,11 +434,7 @@
         } else {
           throw new HoodieHiveSyncException(String.format("Failed in executing SQL %s", s));
         }
-<<<<<<< HEAD
-      }*/
-=======
-      }
->>>>>>> 526596f2
+      }
     }
   }
 
@@ -574,12 +559,7 @@
         connection.close();
       }
       if (client != null) {
-<<<<<<< HEAD
-        Hive.closeCurrent();
-        //client.close();
-=======
         client.close();
->>>>>>> 526596f2
         client = null;
       }
     } catch (SQLException e) {
