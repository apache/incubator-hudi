/*
 *  Copyright (c) 2017 Uber Technologies, Inc. (hoodie-dev-group@uber.com)
 *
 *  Licensed under the Apache License, Version 2.0 (the "License");
 *  you may not use this file except in compliance with the License.
 *  You may obtain a copy of the License at
 *
 *           http://www.apache.org/licenses/LICENSE-2.0
 *
 * Unless required by applicable law or agreed to in writing, software
 * distributed under the License is distributed on an "AS IS" BASIS,
 * WITHOUT WARRANTIES OR CONDITIONS OF ANY KIND, either express or implied.
 * See the License for the specific language governing permissions and
 * limitations under the License.
 *
 *
 */

package com.uber.hoodie.utilities;

import com.beust.jcommander.Parameter;
import com.uber.hoodie.HoodieWriteClient;
import com.uber.hoodie.WriteStatus;
import com.uber.hoodie.common.util.FSUtils;
<<<<<<< HEAD
import com.uber.hoodie.config.AbstractCommandConfig;
=======
import com.uber.hoodie.common.util.TypedProperties;
import java.io.Serializable;
import java.util.ArrayList;
import java.util.List;
>>>>>>> d0d2fa03
import java.util.Optional;
import org.apache.hadoop.fs.FileSystem;
import org.apache.hadoop.fs.Path;
import org.apache.log4j.LogManager;
import org.apache.log4j.Logger;
import org.apache.spark.api.java.JavaRDD;
import org.apache.spark.api.java.JavaSparkContext;


public class HoodieCompactor {

  private static volatile Logger logger = LogManager.getLogger(HoodieCompactor.class);
  private final Config cfg;
  private transient FileSystem fs;
  private TypedProperties props;

  public HoodieCompactor(Config cfg) {
    this.cfg = cfg;
    this.props = cfg.propsFilePath == null ? UtilHelpers.buildProperties(cfg.configs) :
        UtilHelpers.readConfig(fs, new Path(cfg.propsFilePath), cfg.configs).getConfig();
  }

  public static class Config extends AbstractCommandConfig {

    @Parameter(names = {"--base-path",
            "-bp"}, description = "Base path for the dataset", required = true)
    public String basePath = null;
    @Parameter(names = {"--table-name", "-tn"}, description = "Table name", required = true)
    public String tableName = null;
    @Parameter(names = {"--instant-time",
            "-sp"}, description = "Compaction Instant time", required = true)
    public String compactionInstantTime = null;
    @Parameter(names = {"--parallelism",
            "-pl"}, description = "Parallelism for hoodie insert", required = true)
    public int parallelism = 1;
    @Parameter(names = {"--schema-file",
            "-sf"}, description = "path for Avro schema file", required = true)
    public String schemaFile = "";
    @Parameter(names = {"--spark-master", "-ms"}, description = "Spark master", required = false)
    public String sparkMaster = null;
    @Parameter(names = {"--spark-memory",
            "-sm"}, description = "spark memory to use", required = true)
    public String sparkMemory = null;
    @Parameter(names = {"--retry", "-rt"}, description = "number of retries", required = false)
    public int retry = 0;
    @Parameter(names = {"--schedule", "-sc"}, description = "Schedule compaction", required = false, arity = 1)
    public Boolean runSchedule = false;
    @Parameter(names = {"--strategy", "-st"}, description = "Stratgey Class", required = false)
<<<<<<< HEAD
    public String strategyClassName = "com.uber.hoodie.io.compact.strategy.UnBoundedCompactionStrategy";
=======
    public String strategyClassName = null;
    @Parameter(names = {"--help", "-h"}, help = true)
    public Boolean help = false;

    @Parameter(names = {"--props"}, description = "path to properties file on localfs or dfs, with configurations for "
        + "hoodie client for compacting")
    public String propsFilePath = null;

    @Parameter(names = {"--hoodie-conf"}, description = "Any configuration that can be set in the properties file "
        + "(using the CLI parameter \"--propsFilePath\") can also be passed command line using this parameter")
    public List<String> configs = new ArrayList<>();
>>>>>>> d0d2fa03
  }

  public static void main(String[] args) throws Exception {
    final Config cfg = new Config();
    cfg.parseCommandConfig(args, true);

    HoodieCompactor compactor = new HoodieCompactor(cfg);
    compactor.compact(UtilHelpers.buildSparkContext("compactor-" + cfg.tableName, cfg.sparkMaster, cfg.sparkMemory),
        cfg.retry);
  }

  public int compact(JavaSparkContext jsc, int retry) {
    this.fs = FSUtils.getFs(cfg.basePath, jsc.hadoopConfiguration());
    int ret = -1;
    try {
      do {
        if (cfg.runSchedule) {
          if (null == cfg.strategyClassName) {
            throw new IllegalArgumentException("Missing Strategy class name for running compaction");
          }
          ret = doSchedule(jsc);
        } else {
          ret = doCompact(jsc);
        }
      } while (ret != 0 && retry-- > 0);
    } catch (Throwable t) {
      logger.error(t);
    }
    return ret;
  }

  private int doCompact(JavaSparkContext jsc) throws Exception {
    //Get schema.
    String schemaStr = UtilHelpers.parseSchema(fs, cfg.schemaFile);
    HoodieWriteClient client = UtilHelpers.createHoodieClient(jsc, cfg.basePath, schemaStr, cfg.parallelism,
        Optional.empty(), props);
    JavaRDD<WriteStatus> writeResponse = client.compact(cfg.compactionInstantTime);
    return UtilHelpers.handleErrors(jsc, cfg.compactionInstantTime, writeResponse);
  }

  private int doSchedule(JavaSparkContext jsc) throws Exception {
    //Get schema.
    HoodieWriteClient client = UtilHelpers.createHoodieClient(jsc, cfg.basePath, "", cfg.parallelism,
        Optional.of(cfg.strategyClassName), props);
    client.scheduleCompactionAtInstant(cfg.compactionInstantTime, Optional.empty());
    return 0;
  }
}<|MERGE_RESOLUTION|>--- conflicted
+++ resolved
@@ -22,14 +22,10 @@
 import com.uber.hoodie.HoodieWriteClient;
 import com.uber.hoodie.WriteStatus;
 import com.uber.hoodie.common.util.FSUtils;
-<<<<<<< HEAD
 import com.uber.hoodie.config.AbstractCommandConfig;
-=======
 import com.uber.hoodie.common.util.TypedProperties;
-import java.io.Serializable;
 import java.util.ArrayList;
 import java.util.List;
->>>>>>> d0d2fa03
 import java.util.Optional;
 import org.apache.hadoop.fs.FileSystem;
 import org.apache.hadoop.fs.Path;
@@ -78,21 +74,15 @@
     @Parameter(names = {"--schedule", "-sc"}, description = "Schedule compaction", required = false, arity = 1)
     public Boolean runSchedule = false;
     @Parameter(names = {"--strategy", "-st"}, description = "Stratgey Class", required = false)
-<<<<<<< HEAD
     public String strategyClassName = "com.uber.hoodie.io.compact.strategy.UnBoundedCompactionStrategy";
-=======
-    public String strategyClassName = null;
     @Parameter(names = {"--help", "-h"}, help = true)
     public Boolean help = false;
-
     @Parameter(names = {"--props"}, description = "path to properties file on localfs or dfs, with configurations for "
         + "hoodie client for compacting")
     public String propsFilePath = null;
-
     @Parameter(names = {"--hoodie-conf"}, description = "Any configuration that can be set in the properties file "
         + "(using the CLI parameter \"--propsFilePath\") can also be passed command line using this parameter")
     public List<String> configs = new ArrayList<>();
->>>>>>> d0d2fa03
   }
 
   public static void main(String[] args) throws Exception {
