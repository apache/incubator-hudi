/*
 * Licensed to the Apache Software Foundation (ASF) under one
 * or more contributor license agreements.  See the NOTICE file
 * distributed with this work for additional information
 * regarding copyright ownership.  The ASF licenses this file
 * to you under the Apache License, Version 2.0 (the
 * "License"); you may not use this file except in compliance
 * with the License.  You may obtain a copy of the License at
 *
 *      http://www.apache.org/licenses/LICENSE-2.0
 *
 * Unless required by applicable law or agreed to in writing, software
 * distributed under the License is distributed on an "AS IS" BASIS,
 * WITHOUT WARRANTIES OR CONDITIONS OF ANY KIND, either express or implied.
 * See the License for the specific language governing permissions and
 * limitations under the License.
 */

package org.apache.hudi.common.fs;

import org.apache.hudi.common.model.HoodieLogFile;
import org.apache.hudi.common.model.HoodieTestUtils;
import org.apache.hudi.common.table.HoodieTableMetaClient;
import org.apache.hudi.common.table.timeline.HoodieInstant;
import org.apache.hudi.common.table.timeline.HoodieTimeline;
import org.apache.hudi.common.testutils.HoodieCommonTestHarness;
import org.apache.hudi.exception.HoodieException;

import org.apache.hadoop.conf.Configuration;
import org.apache.hadoop.fs.Path;
import org.junit.Rule;
import org.junit.contrib.java.lang.system.EnvironmentVariables;
import org.junit.jupiter.api.BeforeEach;
import org.junit.jupiter.api.Test;

import java.io.File;
import java.io.IOException;
import java.nio.file.Files;
import java.nio.file.Paths;
import java.text.SimpleDateFormat;
import java.util.ArrayList;
import java.util.Arrays;
import java.util.Date;
import java.util.List;
import java.util.UUID;
import java.util.stream.Collectors;
import java.util.stream.Stream;

import static org.junit.jupiter.api.Assertions.assertEquals;
import static org.junit.jupiter.api.Assertions.assertFalse;
import static org.junit.jupiter.api.Assertions.assertNotNull;
import static org.junit.jupiter.api.Assertions.assertNull;
import static org.junit.jupiter.api.Assertions.assertTrue;

/**
 * Tests file system utils.
 */
public class TestFSUtils extends HoodieCommonTestHarness {

  private final long minRollbackToKeep = 10;
  private final long minCleanToKeep = 10;

  private static String TEST_WRITE_TOKEN = "1-0-1";

  @Rule
  public final EnvironmentVariables environmentVariables = new EnvironmentVariables();

  @BeforeEach
  public void setUp() throws IOException {
    initMetaClient();
  }

  @Test
  public void testMakeBaseFileName() {
    String instantTime = new SimpleDateFormat("yyyyMMddHHmmss").format(new Date());
    String fileName = UUID.randomUUID().toString();
    assertEquals(FSUtils.makeBaseFileName(instantTime, TEST_WRITE_TOKEN, fileName), fileName + "_" + TEST_WRITE_TOKEN + "_" + instantTime + ".parquet");
  }

  @Test
  public void testMaskFileName() {
    String instantTime = new SimpleDateFormat("yyyyMMddHHmmss").format(new Date());
    int taskPartitionId = 2;
    assertEquals(FSUtils.maskWithoutFileId(instantTime, taskPartitionId), "*_" + taskPartitionId + "_" + instantTime + ".parquet");
  }

  @Test
  /**
   * Tests if process Files return only paths excluding marker directories Cleaner, Rollback and compaction-scheduling
   * logic was recursively processing all subfolders including that of ".hoodie" when looking for partition-paths. This
   * causes a race when they try to list all folders (recursively) but the marker directory (that of compaction inside
   * of ".hoodie" folder) is deleted underneath by compactor. This code tests the fix by ensuring ".hoodie" and their
   * subfolders are never processed.
   */
  public void testProcessFiles() throws Exception {
    // All directories including marker dirs.
    List<String> folders =
        Arrays.asList("2016/04/15", "2016/05/16", ".hoodie/.temp/2/2016/04/15", ".hoodie/.temp/2/2016/05/16");
    folders.forEach(f -> {
      try {
        metaClient.getFs().mkdirs(new Path(new Path(basePath), f));
      } catch (IOException e) {
        throw new HoodieException(e);
      }
    });

    // Files inside partitions and marker directories
    List<String> files = Arrays.asList("2016/04/15/1_1-0-1_20190528120000.parquet",
        "2016/05/16/2_1-0-1_20190528120000.parquet", ".hoodie/.temp/2/2016/05/16/2_1-0-1_20190528120000.parquet",
        ".hoodie/.temp/2/2016/04/15/1_1-0-1_20190528120000.parquet");

    files.forEach(f -> {
      try {
        metaClient.getFs().create(new Path(new Path(basePath), f));
      } catch (IOException e) {
        throw new HoodieException(e);
      }
    });

    // Test excluding meta-folder
    final List<String> collected = new ArrayList<>();
    FSUtils.processFiles(metaClient.getFs(), basePath, (status) -> {
      collected.add(status.getPath().toString());
      return true;
    }, true);

    assertTrue(collected.stream().noneMatch(s -> s.contains(HoodieTableMetaClient.METAFOLDER_NAME)),
        "Hoodie MetaFolder MUST be skipped but got :" + collected);
    // Check if only files are listed
    assertEquals(2, collected.size());

    // Test including meta-folder
    final List<String> collected2 = new ArrayList<>();
    FSUtils.processFiles(metaClient.getFs(), basePath, (status) -> {
      collected2.add(status.getPath().toString());
      return true;
    }, false);

    assertFalse(collected2.stream().noneMatch(s -> s.contains(HoodieTableMetaClient.METAFOLDER_NAME)),
        "Hoodie MetaFolder will be present :" + collected2);
    // Check if only files are listed including hoodie.properties
    assertEquals(5, collected2.size(), "Collected=" + collected2);
  }

  @Test
  public void testGetCommitTime() {
    String instantTime = new SimpleDateFormat("yyyyMMddHHmmss").format(new Date());
    String fileName = UUID.randomUUID().toString();
<<<<<<< HEAD
    String fullFileName = FSUtils.makeBaseFileName(instantTime, TEST_WRITE_TOKEN, fileName);
    assertEquals(FSUtils.getCommitTime(fullFileName), instantTime);
=======
    String fullFileName = FSUtils.makeDataFileName(instantTime, TEST_WRITE_TOKEN, fileName);
    assertEquals(instantTime, FSUtils.getCommitTime(fullFileName));
>>>>>>> 6a0aa9a6
  }

  @Test
  public void testGetFileNameWithoutMeta() {
    String instantTime = new SimpleDateFormat("yyyyMMddHHmmss").format(new Date());
    String fileName = UUID.randomUUID().toString();
<<<<<<< HEAD
    String fullFileName = FSUtils.makeBaseFileName(instantTime, TEST_WRITE_TOKEN, fileName);
    assertEquals(FSUtils.getFileId(fullFileName), fileName);
=======
    String fullFileName = FSUtils.makeDataFileName(instantTime, TEST_WRITE_TOKEN, fileName);
    assertEquals(fileName, FSUtils.getFileId(fullFileName));
>>>>>>> 6a0aa9a6
  }

  @Test
  public void testEnvVarVariablesPickedup() {
    environmentVariables.set("HOODIE_ENV_fs_DOT_key1", "value1");
    Configuration conf = FSUtils.prepareHadoopConf(HoodieTestUtils.getDefaultHadoopConf());
    assertEquals("value1", conf.get("fs.key1"));
    conf.set("fs.key1", "value11");
    conf.set("fs.key2", "value2");
    assertEquals("value11", conf.get("fs.key1"));
    assertEquals("value2", conf.get("fs.key2"));
  }

  @Test
  public void testGetRelativePartitionPath() {
    Path basePath = new Path("/test/apache");
    Path partitionPath = new Path("/test/apache/hudi/sub");
    assertEquals("hudi/sub", FSUtils.getRelativePartitionPath(basePath, partitionPath));
  }

  @Test
  public void testGetRelativePartitionPathSameFolder() {
    Path basePath = new Path("/test");
    Path partitionPath = new Path("/test");
    assertEquals("", FSUtils.getRelativePartitionPath(basePath, partitionPath));
  }

  @Test
  public void testGetRelativePartitionPathRepeatedFolderNameBasePath() {
    Path basePath = new Path("/test/apache/apache");
    Path partitionPath = new Path("/test/apache/apache/hudi");
    assertEquals("hudi", FSUtils.getRelativePartitionPath(basePath, partitionPath));
  }

  @Test
  public void testGetRelativePartitionPathRepeatedFolderNamePartitionPath() {
    Path basePath = new Path("/test/apache");
    Path partitionPath = new Path("/test/apache/apache/hudi");
    assertEquals("apache/hudi", FSUtils.getRelativePartitionPath(basePath, partitionPath));
  }

  @Test
  public void testOldLogFileName() {
    // Check if old log file names are still parseable by FSUtils method
    String partitionPath = "2019/01/01/";
    String fileName = UUID.randomUUID().toString();
    String oldLogFile = makeOldLogFileName(fileName, ".log", "100", 1);
    Path rlPath = new Path(new Path(partitionPath), oldLogFile);
    assertTrue(FSUtils.isLogFile(rlPath));
    assertEquals(fileName, FSUtils.getFileIdFromLogPath(rlPath));
    assertEquals("100", FSUtils.getBaseCommitTimeFromLogPath(rlPath));
    assertEquals(1, FSUtils.getFileVersionFromLog(rlPath));
    assertNull(FSUtils.getTaskPartitionIdFromLogPath(rlPath));
    assertNull(FSUtils.getStageIdFromLogPath(rlPath));
    assertNull(FSUtils.getTaskAttemptIdFromLogPath(rlPath));
    assertNull(FSUtils.getWriteTokenFromLogPath(rlPath));
  }

  @Test
  public void tesLogFileName() {
    // Check if log file names are parseable by FSUtils method
    String partitionPath = "2019/01/01/";
    String fileName = UUID.randomUUID().toString();
    String logFile = FSUtils.makeLogFileName(fileName, ".log", "100", 2, "1-0-1");
    System.out.println("Log File =" + logFile);
    Path rlPath = new Path(new Path(partitionPath), logFile);
    assertTrue(FSUtils.isLogFile(rlPath));
    assertEquals(fileName, FSUtils.getFileIdFromLogPath(rlPath));
    assertEquals("100", FSUtils.getBaseCommitTimeFromLogPath(rlPath));
    assertEquals(2, FSUtils.getFileVersionFromLog(rlPath));
    assertEquals(1, FSUtils.getTaskPartitionIdFromLogPath(rlPath));
    assertEquals(0, FSUtils.getStageIdFromLogPath(rlPath));
    assertEquals(1, FSUtils.getTaskAttemptIdFromLogPath(rlPath));
  }

  /**
   * Test Log File Comparisons when log files do not have write tokens.
   */
  @Test
  public void testOldLogFilesComparison() {
    String log1Ver0 = makeOldLogFileName("file1", ".log", "1", 0);
    String log1Ver1 = makeOldLogFileName("file1", ".log", "1", 1);
    String log1base2 = makeOldLogFileName("file1", ".log", "2", 0);
    List<HoodieLogFile> logFiles = Stream.of(log1base2, log1Ver1, log1Ver0).map(HoodieLogFile::new)
        .sorted(HoodieLogFile.getLogFileComparator()).collect(Collectors.toList());
    assertEquals(log1Ver0, logFiles.get(0).getFileName());
    assertEquals(log1Ver1, logFiles.get(1).getFileName());
    assertEquals(log1base2, logFiles.get(2).getFileName());
  }

  /**
   * Test Log File Comparisons when log files do not have write tokens.
   */
  @Test
  public void testLogFilesComparison() {
    String log1Ver0W0 = FSUtils.makeLogFileName("file1", ".log", "1", 0, "0-0-1");
    String log1Ver0W1 = FSUtils.makeLogFileName("file1", ".log", "1", 0, "1-1-1");
    String log1Ver1W0 = FSUtils.makeLogFileName("file1", ".log", "1", 1, "0-0-1");
    String log1Ver1W1 = FSUtils.makeLogFileName("file1", ".log", "1", 1, "1-1-1");
    String log1base2W0 = FSUtils.makeLogFileName("file1", ".log", "2", 0, "0-0-1");
    String log1base2W1 = FSUtils.makeLogFileName("file1", ".log", "2", 0, "1-1-1");

    List<HoodieLogFile> logFiles =
        Stream.of(log1Ver1W1, log1base2W0, log1base2W1, log1Ver1W0, log1Ver0W1, log1Ver0W0)
            .map(HoodieLogFile::new).sorted(HoodieLogFile.getLogFileComparator()).collect(Collectors.toList());
    assertEquals(log1Ver0W0, logFiles.get(0).getFileName());
    assertEquals(log1Ver0W1, logFiles.get(1).getFileName());
    assertEquals(log1Ver1W0, logFiles.get(2).getFileName());
    assertEquals(log1Ver1W1, logFiles.get(3).getFileName());
    assertEquals(log1base2W0, logFiles.get(4).getFileName());
    assertEquals(log1base2W1, logFiles.get(5).getFileName());
  }

  public static String makeOldLogFileName(String fileId, String logFileExtension, String baseCommitTime, int version) {
    return "." + String.format("%s_%s%s.%d", fileId, baseCommitTime, logFileExtension, version);
  }

  @Test
  public void testDeleteOlderRollbackFiles() throws Exception {
    String[] instantTimes = new String[]{"20160501010101", "20160501020101", "20160501030101", "20160501040101",
        "20160502020601", "20160502030601", "20160502040601", "20160502050601", "20160506030611",
        "20160506040611", "20160506050611", "20160506060611"};
    List<HoodieInstant> hoodieInstants = new ArrayList<>();
    // create rollback files
    for (String instantTime : instantTimes) {
      Files.createFile(Paths.get(basePath,
          HoodieTableMetaClient.METAFOLDER_NAME,
          instantTime + HoodieTimeline.ROLLBACK_EXTENSION));
      hoodieInstants.add(new HoodieInstant(false, HoodieTimeline.ROLLBACK_ACTION, instantTime));
    }

    String metaPath = Paths.get(basePath, ".hoodie").toString();
    FSUtils.deleteOlderRollbackMetaFiles(FSUtils.getFs(basePath, new Configuration()),
        metaPath, hoodieInstants.stream());
    File[] rollbackFiles = new File(metaPath).listFiles((dir, name)
        -> name.contains(HoodieTimeline.ROLLBACK_EXTENSION));
    assertNotNull(rollbackFiles);
    assertEquals(rollbackFiles.length, minRollbackToKeep);
  }

  @Test
  public void testDeleteOlderCleanMetaFiles() throws Exception {
    String[] instantTimes = new String[]{"20160501010101", "20160501020101", "20160501030101", "20160501040101",
        "20160502020601", "20160502030601", "20160502040601", "20160502050601", "20160506030611",
        "20160506040611", "20160506050611", "20160506060611"};
    List<HoodieInstant> hoodieInstants = new ArrayList<>();
    // create rollback files
    for (String instantTime : instantTimes) {
      Files.createFile(Paths.get(basePath,
          HoodieTableMetaClient.METAFOLDER_NAME,
          instantTime + HoodieTimeline.CLEAN_EXTENSION));
      hoodieInstants.add(new HoodieInstant(false, HoodieTimeline.CLEAN_ACTION, instantTime));
    }
    String metaPath = Paths.get(basePath, ".hoodie").toString();
    FSUtils.deleteOlderCleanMetaFiles(FSUtils.getFs(basePath, new Configuration()),
        metaPath, hoodieInstants.stream());
    File[] cleanFiles = new File(metaPath).listFiles((dir, name)
        -> name.contains(HoodieTimeline.CLEAN_EXTENSION));
    assertNotNull(cleanFiles);
    assertEquals(cleanFiles.length, minCleanToKeep);
  }

  @Test
  public void testFileNameRelatedFunctions() throws Exception {
    String instantTime = "20160501010101";
    String partitionStr = "2016/05/01";
    String writeToken = "456";
    String fileId = "Id123";
    int version = 1;
    final String LOG_STR = "log";
    final String LOG_EXTENTION = "." + LOG_STR;

    // data file name
<<<<<<< HEAD
    String dataFileName = FSUtils.makeBaseFileName(instantTime, writeToken, fileId);
    assertTrue(instantTime.equals(FSUtils.getCommitTime(dataFileName)));
    assertTrue(fileId.equals(FSUtils.getFileId(dataFileName)));
=======
    String dataFileName = FSUtils.makeDataFileName(instantTime, writeToken, fileId);
    assertEquals(instantTime, FSUtils.getCommitTime(dataFileName));
    assertEquals(fileId, FSUtils.getFileId(dataFileName));
>>>>>>> 6a0aa9a6

    String logFileName = FSUtils.makeLogFileName(fileId, LOG_EXTENTION, instantTime, version, writeToken);
    assertTrue(FSUtils.isLogFile(new Path(logFileName)));
    assertEquals(instantTime, FSUtils.getBaseCommitTimeFromLogPath(new Path(logFileName)));
    assertEquals(fileId, FSUtils.getFileIdFromLogPath(new Path(logFileName)));
    assertEquals(version, FSUtils.getFileVersionFromLog(new Path(logFileName)));
    assertEquals(LOG_STR, FSUtils.getFileExtensionFromLog(new Path(logFileName)));

    // create three versions of log file
    java.nio.file.Path partitionPath = Paths.get(basePath, partitionStr);
    Files.createDirectories(partitionPath);
    String log1 = FSUtils.makeLogFileName(fileId, LOG_EXTENTION, instantTime, 1, writeToken);
    Files.createFile(partitionPath.resolve(log1));
    String log2 = FSUtils.makeLogFileName(fileId, LOG_EXTENTION, instantTime, 2, writeToken);
    Files.createFile(partitionPath.resolve(log2));
    String log3 = FSUtils.makeLogFileName(fileId, LOG_EXTENTION, instantTime, 3, writeToken);
    Files.createFile(partitionPath.resolve(log3));

    assertEquals(3, (int) FSUtils.getLatestLogVersion(FSUtils.getFs(basePath, new Configuration()),
        new Path(partitionPath.toString()), fileId, LOG_EXTENTION, instantTime).get().getLeft());
    assertEquals(4, FSUtils.computeNextLogVersion(FSUtils.getFs(basePath, new Configuration()),
        new Path(partitionPath.toString()), fileId, LOG_EXTENTION, instantTime));
  }
}<|MERGE_RESOLUTION|>--- conflicted
+++ resolved
@@ -146,26 +146,16 @@
   public void testGetCommitTime() {
     String instantTime = new SimpleDateFormat("yyyyMMddHHmmss").format(new Date());
     String fileName = UUID.randomUUID().toString();
-<<<<<<< HEAD
     String fullFileName = FSUtils.makeBaseFileName(instantTime, TEST_WRITE_TOKEN, fileName);
-    assertEquals(FSUtils.getCommitTime(fullFileName), instantTime);
-=======
-    String fullFileName = FSUtils.makeDataFileName(instantTime, TEST_WRITE_TOKEN, fileName);
     assertEquals(instantTime, FSUtils.getCommitTime(fullFileName));
->>>>>>> 6a0aa9a6
   }
 
   @Test
   public void testGetFileNameWithoutMeta() {
     String instantTime = new SimpleDateFormat("yyyyMMddHHmmss").format(new Date());
     String fileName = UUID.randomUUID().toString();
-<<<<<<< HEAD
     String fullFileName = FSUtils.makeBaseFileName(instantTime, TEST_WRITE_TOKEN, fileName);
-    assertEquals(FSUtils.getFileId(fullFileName), fileName);
-=======
-    String fullFileName = FSUtils.makeDataFileName(instantTime, TEST_WRITE_TOKEN, fileName);
     assertEquals(fileName, FSUtils.getFileId(fullFileName));
->>>>>>> 6a0aa9a6
   }
 
   @Test
@@ -338,16 +328,10 @@
     final String LOG_STR = "log";
     final String LOG_EXTENTION = "." + LOG_STR;
 
-    // data file name
-<<<<<<< HEAD
+    // base file name
     String dataFileName = FSUtils.makeBaseFileName(instantTime, writeToken, fileId);
-    assertTrue(instantTime.equals(FSUtils.getCommitTime(dataFileName)));
-    assertTrue(fileId.equals(FSUtils.getFileId(dataFileName)));
-=======
-    String dataFileName = FSUtils.makeDataFileName(instantTime, writeToken, fileId);
     assertEquals(instantTime, FSUtils.getCommitTime(dataFileName));
     assertEquals(fileId, FSUtils.getFileId(dataFileName));
->>>>>>> 6a0aa9a6
 
     String logFileName = FSUtils.makeLogFileName(fileId, LOG_EXTENTION, instantTime, version, writeToken);
     assertTrue(FSUtils.isLogFile(new Path(logFileName)));
