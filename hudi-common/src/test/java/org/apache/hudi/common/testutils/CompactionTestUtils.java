--- conflicted
+++ resolved
@@ -156,41 +156,22 @@
         .transitionCompactionRequestedToInflight(new HoodieInstant(State.REQUESTED, COMPACTION_ACTION, instantTime));
   }
 
-<<<<<<< HEAD
-  public static HoodieCompactionPlan createCompactionPlan(HoodieTableMetaClient metaClient, String instantId,
-      String compactionInstantId, int numFileIds, boolean createBaseFile, boolean deltaCommitsAfterCompactionRequests) {
-    List<HoodieCompactionOperation> ops = IntStream.range(0, numFileIds).boxed().map(idx -> {
-      try {
-        String fileId = UUID.randomUUID().toString();
-        if (createBaseFile) {
-          HoodieTestUtils.createBaseFile(metaClient.getBasePath(), DEFAULT_PARTITION_PATHS[0], instantId, fileId);
-        }
-        HoodieTestUtils.createNewLogFile(metaClient.getFs(), metaClient.getBasePath(), DEFAULT_PARTITION_PATHS[0],
-            instantId, fileId, Option.of(1));
-        HoodieTestUtils.createNewLogFile(metaClient.getFs(), metaClient.getBasePath(), DEFAULT_PARTITION_PATHS[0],
-            instantId, fileId, Option.of(2));
-        FileSlice slice = new FileSlice(DEFAULT_PARTITION_PATHS[0], instantId, fileId);
-        if (createBaseFile) {
-          slice.setBaseFile(new TestHoodieBaseFile(metaClient.getBasePath() + "/" + DEFAULT_PARTITION_PATHS[0] + "/"
-              + FSUtils.makeBaseFileName(instantId, TEST_WRITE_TOKEN, fileId)));
-=======
   public static HoodieCompactionPlan createCompactionPlan(HoodieTableMetaClient metaClient, String instantTime,
-      String compactionInstantTime, int numFileIds, boolean createDataFile, boolean deltaCommitsAfterCompactionRequests) {
+      String compactionInstantTime, int numFileIds, boolean createBaseFile, boolean deltaCommitsAfterCompactionRequests) {
     List<HoodieCompactionOperation> ops = IntStream.range(0, numFileIds).boxed().map(idx -> {
       try {
         final String basePath = metaClient.getBasePath();
         final String partition = DEFAULT_PARTITION_PATHS[0];
         final String fileId = UUID.randomUUID().toString();
-        if (createDataFile) {
+        if (createBaseFile) {
           createBaseFile(basePath, partition, instantTime, fileId);
         }
         createLogFile(basePath, partition, instantTime, fileId, 1);
         createLogFile(basePath, partition, instantTime, fileId, 2);
         FileSlice slice = new FileSlice(partition, instantTime, fileId);
-        if (createDataFile) {
+        if (createBaseFile) {
           slice.setBaseFile(new DummyHoodieBaseFile(Paths.get(basePath, partition,
               baseFileName(instantTime, fileId)).toString()));
->>>>>>> 319b7a58
         }
         String logFilePath1 = Paths.get(basePath, partition, logFileName(instantTime, fileId, 1)).toString();
         String logFilePath2 = Paths.get(basePath, partition, logFileName(instantTime, fileId, 2)).toString();
