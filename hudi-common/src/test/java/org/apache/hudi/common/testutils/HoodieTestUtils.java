--- conflicted
+++ resolved
@@ -18,6 +18,12 @@
 
 package org.apache.hudi.common.testutils;
 
+import org.apache.hadoop.fs.FSDataOutputStream;
+import org.apache.hadoop.fs.FileStatus;
+import org.apache.hadoop.fs.FileSystem;
+import org.apache.hadoop.fs.LocatedFileStatus;
+import org.apache.hadoop.fs.Path;
+import org.apache.hadoop.fs.RemoteIterator;
 import org.apache.hudi.avro.HoodieAvroUtils;
 import org.apache.hudi.avro.model.HoodieActionInstant;
 import org.apache.hudi.avro.model.HoodieCleanMetadata;
@@ -60,10 +66,6 @@
 import org.apache.avro.generic.GenericRecord;
 import org.apache.avro.generic.IndexedRecord;
 import org.apache.hadoop.conf.Configuration;
-import org.apache.hadoop.fs.FSDataOutputStream;
-import org.apache.hadoop.fs.FileStatus;
-import org.apache.hadoop.fs.FileSystem;
-import org.apache.hadoop.fs.Path;
 import org.apache.hadoop.util.StringUtils;
 
 import java.io.ByteArrayInputStream;
@@ -447,12 +449,6 @@
 
   // TODO: should be removed
   public static FileStatus[] listAllDataFilesInPath(FileSystem fs, String basePath) throws IOException {
-<<<<<<< HEAD
-    return FileSystemTestUtils.listPathRecursively(fs, new Path(basePath))
-        .stream().filter(status -> status.getPath().getName().contains(".parquet")
-            && !status.getPath().getName().contains(".marker"))
-        .toArray(FileStatus[]::new);
-=======
     return listAllDataFilesInPath(fs, basePath, ".parquet");
   }
 
@@ -462,7 +458,7 @@
     List<FileStatus> returns = new ArrayList<>();
     while (itr.hasNext()) {
       LocatedFileStatus status = itr.next();
-      if (status.getPath().getName().contains(datafileExtension)) {
+      if (status.getPath().getName().contains(datafileExtension) && !status.getPath().getName().contains(".marker")) {
         returns.add(status);
       }
     }
@@ -480,7 +476,6 @@
       }
     }
     return returns.toArray(new FileStatus[returns.size()]);
->>>>>>> 2603cfb3
   }
 
   public static List<String> monotonicIncreasingCommitTimestamps(int numTimestamps, int startSecsDelta) {
