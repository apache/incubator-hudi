--- conflicted
+++ resolved
@@ -42,13 +42,10 @@
   INSERT_OVERWRITE("insert_overwrite"),
   // cluster
   CLUSTER("cluster"),
-<<<<<<< HEAD
   // delete partition
   DELETE_PARTITION("delete_partition"),
-=======
   // insert overwrite with dynamic partitioning
   INSERT_OVERWRITE_TABLE("insert_overwrite_table"),
->>>>>>> 3a91d26d
   // used for old version
   UNKNOWN("unknown");
 
@@ -79,13 +76,10 @@
         return DELETE;
       case "insert_overwrite":
         return INSERT_OVERWRITE;
-<<<<<<< HEAD
       case "delete_partition":
         return DELETE_PARTITION;
-=======
       case "insert_overwrite_table":
         return INSERT_OVERWRITE_TABLE;
->>>>>>> 3a91d26d
       default:
         throw new HoodieException("Invalid value of Type.");
     }
