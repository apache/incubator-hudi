--- conflicted
+++ resolved
@@ -46,6 +46,7 @@
 import org.apache.log4j.LogManager;
 import org.apache.log4j.Logger;
 
+import java.io.File;
 import java.io.IOException;
 import java.io.Serializable;
 import java.util.Arrays;
@@ -72,16 +73,6 @@
   private static final long serialVersionUID = 1L;
   private static final Logger LOG = LogManager.getLogger(HoodieTableMetaClient.class);
   public static final String METAFOLDER_NAME = ".hoodie";
-<<<<<<< HEAD
-  public static final String ERROR_TABLE_FOLDER_NAME = METAFOLDER_NAME + "/" + "errors";
-  public static final String TEMPFOLDER_NAME = METAFOLDER_NAME + "/" + ".temp";
-  public static final String AUXILIARYFOLDER_NAME = METAFOLDER_NAME + "/" + ".aux";
-  public static final String BOOTSTRAP_INDEX_ROOT_FOLDER_PATH = AUXILIARYFOLDER_NAME + "/" + ".bootstrap";
-
-  public static final String BOOTSTRAP_INDEX_BY_PARTITION_FOLDER_PATH = BOOTSTRAP_INDEX_ROOT_FOLDER_PATH
-      + "/" + ".partitions";
-  public static final String BOOTSTRAP_INDEX_BY_FILE_ID_FOLDER_PATH = BOOTSTRAP_INDEX_ROOT_FOLDER_PATH + "/"
-=======
   public static final String TEMPFOLDER_NAME = METAFOLDER_NAME + File.separator + ".temp";
   public static final String AUXILIARYFOLDER_NAME = METAFOLDER_NAME + File.separator + ".aux";
   public static final String BOOTSTRAP_INDEX_ROOT_FOLDER_PATH = AUXILIARYFOLDER_NAME + File.separator + ".bootstrap";
@@ -89,7 +80,6 @@
   public static final String BOOTSTRAP_INDEX_BY_PARTITION_FOLDER_PATH = BOOTSTRAP_INDEX_ROOT_FOLDER_PATH
       + Path.SEPARATOR + ".partitions";
   public static final String BOOTSTRAP_INDEX_BY_FILE_ID_FOLDER_PATH = BOOTSTRAP_INDEX_ROOT_FOLDER_PATH + Path.SEPARATOR
->>>>>>> d7b18783
       + ".fileids";
 
   public static final String MARKER_EXTN = ".marker";
@@ -188,11 +178,7 @@
    * @return Temp Folder path
    */
   public String getTempFolderPath() {
-<<<<<<< HEAD
-    return basePath + "/" + TEMPFOLDER_NAME;
-=======
     return basePath + Path.SEPARATOR + TEMPFOLDER_NAME;
->>>>>>> d7b18783
   }
 
   /**
@@ -202,20 +188,13 @@
    * @return
    */
   public String getMarkerFolderPath(String instantTs) {
-<<<<<<< HEAD
-    return String.format("%s%s%s", getTempFolderPath(), "/", instantTs);
-=======
     return String.format("%s%s%s", getTempFolderPath(), Path.SEPARATOR, instantTs);
->>>>>>> d7b18783
   }
 
   /**
    * @return Auxiliary Meta path
    */
   public String getMetaAuxiliaryPath() {
-<<<<<<< HEAD
-    return basePath + "/" + AUXILIARYFOLDER_NAME;
-=======
     return basePath + Path.SEPARATOR + AUXILIARYFOLDER_NAME;
   }
 
@@ -224,29 +203,20 @@
    */
   public static String getHeartbeatFolderPath(String basePath) {
     return String.format("%s%s%s", basePath, File.separator, HEARTBEAT_FOLDER_NAME);
->>>>>>> d7b18783
   }
 
   /**
    * @return Bootstrap Index By Partition Folder
    */
   public String getBootstrapIndexByPartitionFolderPath() {
-<<<<<<< HEAD
-    return basePath + "/" + BOOTSTRAP_INDEX_BY_PARTITION_FOLDER_PATH;
-=======
     return basePath + Path.SEPARATOR + BOOTSTRAP_INDEX_BY_PARTITION_FOLDER_PATH;
->>>>>>> d7b18783
   }
 
   /**
    * @return Bootstrap Index By Hudi File Id Folder
    */
   public String getBootstrapIndexByFileIdFolderNameFolderPath() {
-<<<<<<< HEAD
-    return basePath + "/" + BOOTSTRAP_INDEX_BY_FILE_ID_FOLDER_PATH;
-=======
     return basePath + Path.SEPARATOR + BOOTSTRAP_INDEX_BY_FILE_ID_FOLDER_PATH;
->>>>>>> d7b18783
   }
 
   /**
