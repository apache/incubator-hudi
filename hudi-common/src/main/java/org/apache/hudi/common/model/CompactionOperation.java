/*
 * Licensed to the Apache Software Foundation (ASF) under one
 * or more contributor license agreements.  See the NOTICE file
 * distributed with this work for additional information
 * regarding copyright ownership.  The ASF licenses this file
 * to you under the Apache License, Version 2.0 (the
 * "License"); you may not use this file except in compliance
 * with the License.  You may obtain a copy of the License at
 *
 *      http://www.apache.org/licenses/LICENSE-2.0
 *
 * Unless required by applicable law or agreed to in writing, software
 * distributed under the License is distributed on an "AS IS" BASIS,
 * WITHOUT WARRANTIES OR CONDITIONS OF ANY KIND, either express or implied.
 * See the License for the specific language governing permissions and
 * limitations under the License.
 */

package org.apache.hudi.common.model;

import org.apache.hudi.avro.model.HoodieCompactionOperation;
import org.apache.hudi.common.fs.FSUtils;
import org.apache.hudi.common.util.Option;

import org.apache.hadoop.fs.Path;

import java.io.Serializable;
import java.util.ArrayList;
import java.util.HashMap;
import java.util.List;
import java.util.Map;
import java.util.Objects;
import java.util.stream.Collectors;

/**
 * Encapsulates all the needed information about a compaction and make a decision whether this compaction is effective
 * or not.
 */
public class CompactionOperation implements Serializable {

  private String baseInstantTime;
  private Option<String> baseFileCommitTime;
  private List<String> deltaFileNames;
  private Option<String> baseFileName;
  private HoodieFileGroupId id;
  private Map<String, Double> metrics;
  private Option<String> bootstrapFilePath;

  // Only for serialization/de-serialization
  @Deprecated
  public CompactionOperation() {}

  public CompactionOperation(String fileId, String partitionPath, String baseInstantTime,
<<<<<<< HEAD
      Option<String> baseFileCommitTime, List<String> deltaFileNames, Option<String> baseFileName,
      Map<String, Double> metrics) {
=======
                             Option<String> dataFileCommitTime, List<String> deltaFileNames, Option<String> dataFileName,
                             Option<String> bootstrapFilePath, Map<String, Double> metrics) {
>>>>>>> 319b7a58
    this.baseInstantTime = baseInstantTime;
    this.baseFileCommitTime = baseFileCommitTime;
    this.deltaFileNames = deltaFileNames;
<<<<<<< HEAD
    this.baseFileName = baseFileName;
=======
    this.dataFileName = dataFileName;
    this.bootstrapFilePath = bootstrapFilePath;
>>>>>>> 319b7a58
    this.id = new HoodieFileGroupId(partitionPath, fileId);
    this.metrics = metrics;
  }

  public CompactionOperation(Option<HoodieBaseFile> baseFile, String partitionPath, List<HoodieLogFile> logFiles,
      Map<String, Double> metrics) {
<<<<<<< HEAD
    if (baseFile.isPresent()) {
      this.baseInstantTime = baseFile.get().getCommitTime();
      this.baseFileName = Option.of(baseFile.get().getFileName());
      this.id = new HoodieFileGroupId(partitionPath, baseFile.get().getFileId());
      this.baseFileCommitTime = Option.of(baseFile.get().getCommitTime());
=======
    if (dataFile.isPresent()) {
      this.baseInstantTime = dataFile.get().getCommitTime();
      this.dataFileName = Option.of(dataFile.get().getFileName());
      this.id = new HoodieFileGroupId(partitionPath, dataFile.get().getFileId());
      this.dataFileCommitTime = Option.of(dataFile.get().getCommitTime());
      this.bootstrapFilePath = dataFile.get().getBootstrapBaseFile().map(BaseFile::getPath);
>>>>>>> 319b7a58
    } else {
      assert logFiles.size() > 0;
      this.baseFileName = Option.empty();
      this.baseInstantTime = FSUtils.getBaseCommitTimeFromLogPath(logFiles.get(0).getPath());
      this.id = new HoodieFileGroupId(partitionPath, FSUtils.getFileIdFromLogPath(logFiles.get(0).getPath()));
<<<<<<< HEAD
      this.baseFileCommitTime = Option.empty();
=======
      this.dataFileCommitTime = Option.empty();
      this.bootstrapFilePath = Option.empty();
>>>>>>> 319b7a58
    }
    this.deltaFileNames = logFiles.stream().map(s -> s.getPath().getName()).collect(Collectors.toList());
    this.metrics = metrics;
  }

  public String getBaseInstantTime() {
    return baseInstantTime;
  }

  public Option<String> getBaseFileCommitTime() {
    return baseFileCommitTime;
  }

  public List<String> getDeltaFileNames() {
    return deltaFileNames;
  }

  public Option<String> getBaseFileName() {
    return baseFileName;
  }

  public String getFileId() {
    return id.getFileId();
  }

  public String getPartitionPath() {
    return id.getPartitionPath();
  }

  public Map<String, Double> getMetrics() {
    return metrics;
  }

  public HoodieFileGroupId getFileGroupId() {
    return id;
  }

  public Option<String> getBootstrapFilePath() {
    return bootstrapFilePath;
  }

  public Option<HoodieBaseFile> getBaseFile(String basePath, String partitionPath) {
    Option<BaseFile> externalBaseFile = bootstrapFilePath.map(BaseFile::new);
    Path dirPath = FSUtils.getPartitionPath(basePath, partitionPath);
<<<<<<< HEAD
    return baseFileName.map(bf -> new HoodieBaseFile(new Path(dirPath, bf).toString()));
=======
    return dataFileName.map(df -> {
      return externalBaseFile.map(ext -> new HoodieBaseFile(new Path(dirPath, df).toString(), ext))
          .orElseGet(() -> new HoodieBaseFile(new Path(dirPath, df).toString()));
    });
>>>>>>> 319b7a58
  }

  /**
   * Convert Avro generated Compaction operation to POJO for Spark RDD operation.
   * 
   * @param operation Hoodie Compaction Operation
   * @return
   */
  public static CompactionOperation convertFromAvroRecordInstance(HoodieCompactionOperation operation) {
    CompactionOperation op = new CompactionOperation();
    op.baseInstantTime = operation.getBaseInstantTime();
    op.baseFileName = Option.ofNullable(operation.getBaseFilePath());
    op.baseFileCommitTime = op.baseFileName.map(p -> FSUtils.getCommitTime(new Path(p).getName()));
    op.deltaFileNames = new ArrayList<>(operation.getDeltaFilePaths());
    op.id = new HoodieFileGroupId(operation.getPartitionPath(), operation.getFileId());
    op.metrics = operation.getMetrics() == null ? new HashMap<>() : new HashMap<>(operation.getMetrics());
    op.bootstrapFilePath = Option.ofNullable(operation.getBootstrapFilePath());
    return op;
  }

  @Override
  public String toString() {
<<<<<<< HEAD
    return "CompactionOperation{baseInstantTime='" + baseInstantTime + '\'' + ", baseFileCommitTime="
        + baseFileCommitTime + ", deltaFileNames=" + deltaFileNames + ", baseFileName=" + baseFileName + ", id='" + id
        + '\'' + ", metrics=" + metrics + '}';
=======
    return "CompactionOperation{baseInstantTime='" + baseInstantTime + '\'' + ", dataFileCommitTime="
        + dataFileCommitTime + ", deltaFileNames=" + deltaFileNames + ", dataFileName=" + dataFileName + ", id='" + id
        + '\'' + ", metrics=" + metrics + ", bootstrapFilePath=" + bootstrapFilePath + '}';
>>>>>>> 319b7a58
  }

  @Override
  public boolean equals(Object o) {
    if (this == o) {
      return true;
    }
    if (o == null || getClass() != o.getClass()) {
      return false;
    }
    CompactionOperation operation = (CompactionOperation) o;
    return Objects.equals(baseInstantTime, operation.baseInstantTime)
        && Objects.equals(baseFileCommitTime, operation.baseFileCommitTime)
        && Objects.equals(deltaFileNames, operation.deltaFileNames)
        && Objects.equals(baseFileName, operation.baseFileName) && Objects.equals(id, operation.id);
  }

  @Override
  public int hashCode() {
    return Objects.hash(baseInstantTime, id);
  }
}<|MERGE_RESOLUTION|>--- conflicted
+++ resolved
@@ -51,53 +51,32 @@
   public CompactionOperation() {}
 
   public CompactionOperation(String fileId, String partitionPath, String baseInstantTime,
-<<<<<<< HEAD
-      Option<String> baseFileCommitTime, List<String> deltaFileNames, Option<String> baseFileName,
-      Map<String, Double> metrics) {
-=======
-                             Option<String> dataFileCommitTime, List<String> deltaFileNames, Option<String> dataFileName,
+                             Option<String> baseFileCommitTime, List<String> deltaFileNames, Option<String> baseFileName,
                              Option<String> bootstrapFilePath, Map<String, Double> metrics) {
->>>>>>> 319b7a58
     this.baseInstantTime = baseInstantTime;
     this.baseFileCommitTime = baseFileCommitTime;
     this.deltaFileNames = deltaFileNames;
-<<<<<<< HEAD
     this.baseFileName = baseFileName;
-=======
-    this.dataFileName = dataFileName;
     this.bootstrapFilePath = bootstrapFilePath;
->>>>>>> 319b7a58
     this.id = new HoodieFileGroupId(partitionPath, fileId);
     this.metrics = metrics;
   }
 
   public CompactionOperation(Option<HoodieBaseFile> baseFile, String partitionPath, List<HoodieLogFile> logFiles,
       Map<String, Double> metrics) {
-<<<<<<< HEAD
     if (baseFile.isPresent()) {
       this.baseInstantTime = baseFile.get().getCommitTime();
       this.baseFileName = Option.of(baseFile.get().getFileName());
       this.id = new HoodieFileGroupId(partitionPath, baseFile.get().getFileId());
       this.baseFileCommitTime = Option.of(baseFile.get().getCommitTime());
-=======
-    if (dataFile.isPresent()) {
-      this.baseInstantTime = dataFile.get().getCommitTime();
-      this.dataFileName = Option.of(dataFile.get().getFileName());
-      this.id = new HoodieFileGroupId(partitionPath, dataFile.get().getFileId());
-      this.dataFileCommitTime = Option.of(dataFile.get().getCommitTime());
-      this.bootstrapFilePath = dataFile.get().getBootstrapBaseFile().map(BaseFile::getPath);
->>>>>>> 319b7a58
+      this.bootstrapFilePath = baseFile.get().getBootstrapBaseFile().map(BaseFile::getPath);
     } else {
       assert logFiles.size() > 0;
       this.baseFileName = Option.empty();
       this.baseInstantTime = FSUtils.getBaseCommitTimeFromLogPath(logFiles.get(0).getPath());
       this.id = new HoodieFileGroupId(partitionPath, FSUtils.getFileIdFromLogPath(logFiles.get(0).getPath()));
-<<<<<<< HEAD
       this.baseFileCommitTime = Option.empty();
-=======
-      this.dataFileCommitTime = Option.empty();
       this.bootstrapFilePath = Option.empty();
->>>>>>> 319b7a58
     }
     this.deltaFileNames = logFiles.stream().map(s -> s.getPath().getName()).collect(Collectors.toList());
     this.metrics = metrics;
@@ -142,14 +121,10 @@
   public Option<HoodieBaseFile> getBaseFile(String basePath, String partitionPath) {
     Option<BaseFile> externalBaseFile = bootstrapFilePath.map(BaseFile::new);
     Path dirPath = FSUtils.getPartitionPath(basePath, partitionPath);
-<<<<<<< HEAD
-    return baseFileName.map(bf -> new HoodieBaseFile(new Path(dirPath, bf).toString()));
-=======
-    return dataFileName.map(df -> {
+    return baseFileName.map(df -> {
       return externalBaseFile.map(ext -> new HoodieBaseFile(new Path(dirPath, df).toString(), ext))
           .orElseGet(() -> new HoodieBaseFile(new Path(dirPath, df).toString()));
     });
->>>>>>> 319b7a58
   }
 
   /**
@@ -172,15 +147,9 @@
 
   @Override
   public String toString() {
-<<<<<<< HEAD
-    return "CompactionOperation{baseInstantTime='" + baseInstantTime + '\'' + ", baseFileCommitTime="
-        + baseFileCommitTime + ", deltaFileNames=" + deltaFileNames + ", baseFileName=" + baseFileName + ", id='" + id
-        + '\'' + ", metrics=" + metrics + '}';
-=======
     return "CompactionOperation{baseInstantTime='" + baseInstantTime + '\'' + ", dataFileCommitTime="
-        + dataFileCommitTime + ", deltaFileNames=" + deltaFileNames + ", dataFileName=" + dataFileName + ", id='" + id
+        + baseFileCommitTime + ", deltaFileNames=" + deltaFileNames + ", dataFileName=" + baseFileName + ", id='" + id
         + '\'' + ", metrics=" + metrics + ", bootstrapFilePath=" + bootstrapFilePath + '}';
->>>>>>> 319b7a58
   }
 
   @Override
