/*
 * Licensed to the Apache Software Foundation (ASF) under one or more
 * contributor license agreements.  See the NOTICE file distributed with
 * this work for additional information regarding copyright ownership.
 * The ASF licenses this file to You under the Apache License, Version 2.0
 * (the "License"); you may not use this file except in compliance with
 * the License.  You may obtain a copy of the License at
 *
 *    http://www.apache.org/licenses/LICENSE-2.0
 *
 * Unless required by applicable law or agreed to in writing, software
 * distributed under the License is distributed on an "AS IS" BASIS,
 * WITHOUT WARRANTIES OR CONDITIONS OF ANY KIND, either express or implied.
 * See the License for the specific language governing permissions and
 * limitations under the License.
 */

package org.apache.hudi.functional

import java.util
import java.util.{Date, UUID}

import org.apache.commons.io.FileUtils
import org.apache.hudi.DataSourceWriteOptions._
<<<<<<< HEAD
import org.apache.hudi.common.model.{HoodieRecord, OverwriteNonDefaultsWithLatestAvroPayload}
=======
import org.apache.hudi.client.HoodieWriteClient
import org.apache.hudi.common.model.{HoodieRecord, HoodieRecordPayload}
>>>>>>> bf65269f
import org.apache.hudi.common.testutils.HoodieTestDataGenerator
import org.apache.hudi.config.HoodieWriteConfig
import org.apache.hudi.exception.HoodieException
import org.apache.hudi.keygen.SimpleKeyGenerator
import org.apache.hudi.testutils.DataSourceTestUtils
import org.apache.hudi.{AvroConversionUtils, DataSourceUtils, DataSourceWriteOptions, HoodieSparkSqlWriter, HoodieWriterUtils}
import org.apache.spark.SparkContext
import org.apache.spark.api.java.JavaSparkContext
import org.apache.spark.sql.{Row, SQLContext, SaveMode, SparkSession}
import org.mockito.ArgumentMatchers.any
import org.mockito.Mockito.{spy, times, verify}
import org.scalatest.{FunSuite, Matchers}

import scala.collection.JavaConversions._

class HoodieSparkSqlWriterSuite extends FunSuite with Matchers {

  var spark: SparkSession = _
  var sc: SparkContext = _
  var sqlContext: SQLContext = _

  test("Parameters With Write Defaults") {
    val originals = HoodieWriterUtils.parametersWithWriteDefaults(Map.empty)
    val rhsKey = "hoodie.right.hand.side.key"
    val rhsVal = "hoodie.right.hand.side.val"
    val modifier = Map(OPERATION_OPT_KEY -> INSERT_OPERATION_OPT_VAL, TABLE_TYPE_OPT_KEY -> MOR_TABLE_TYPE_OPT_VAL, rhsKey -> rhsVal)
    val modified = HoodieWriterUtils.parametersWithWriteDefaults(modifier)
    val matcher = (k: String, v: String) => modified(k) should be(v)

    originals foreach {
      case (OPERATION_OPT_KEY, _) => matcher(OPERATION_OPT_KEY, INSERT_OPERATION_OPT_VAL)
      case (TABLE_TYPE_OPT_KEY, _) => matcher(TABLE_TYPE_OPT_KEY, MOR_TABLE_TYPE_OPT_VAL)
      case (`rhsKey`, _) => matcher(rhsKey, rhsVal)
      case (k, v) => matcher(k, v)
    }
  }

  test("throw hoodie exception when invalid serializer") {
    val session = SparkSession.builder().appName("hoodie_test").master("local").getOrCreate()
    try {
      val sqlContext = session.sqlContext
      val options = Map("path" -> "hoodie/test/path", HoodieWriteConfig.TABLE_NAME -> "hoodie_test_tbl")
      val e = intercept[HoodieException](HoodieSparkSqlWriter.write(sqlContext, SaveMode.ErrorIfExists, options,
        session.emptyDataFrame))
      assert(e.getMessage.contains("spark.serializer"))
    } finally {
      session.stop()
    }
  }


  test("throw hoodie exception when there already exist a table with different name with Append Save mode") {

    initSparkContext("test_append_mode")
    val path = java.nio.file.Files.createTempDirectory("hoodie_test_path")
    try {

      val hoodieFooTableName = "hoodie_foo_tbl"

      //create a new table
      val fooTableModifier = Map("path" -> path.toAbsolutePath.toString,
        HoodieWriteConfig.TABLE_NAME -> hoodieFooTableName,
        "hoodie.insert.shuffle.parallelism" -> "4",
        "hoodie.upsert.shuffle.parallelism" -> "4")
      val fooTableParams = HoodieWriterUtils.parametersWithWriteDefaults(fooTableModifier)
      val dataFrame = spark.createDataFrame(Seq(Test(UUID.randomUUID().toString, new Date().getTime)))
      HoodieSparkSqlWriter.write(sqlContext, SaveMode.Append, fooTableParams, dataFrame)

      //on same path try append with different("hoodie_bar_tbl") table name which should throw an exception
      val barTableModifier = Map("path" -> path.toAbsolutePath.toString,
        HoodieWriteConfig.TABLE_NAME -> "hoodie_bar_tbl",
        "hoodie.insert.shuffle.parallelism" -> "4",
        "hoodie.upsert.shuffle.parallelism" -> "4")
      val barTableParams = HoodieWriterUtils.parametersWithWriteDefaults(barTableModifier)
      val dataFrame2 = spark.createDataFrame(Seq(Test(UUID.randomUUID().toString, new Date().getTime)))
      val tableAlreadyExistException = intercept[HoodieException](HoodieSparkSqlWriter.write(sqlContext, SaveMode.Append, barTableParams, dataFrame2))
      assert(tableAlreadyExistException.getMessage.contains("hoodie table with name " + hoodieFooTableName + " already exist"))

      //on same path try append with delete operation and different("hoodie_bar_tbl") table name which should throw an exception
      val deleteTableParams = barTableParams ++ Map(OPERATION_OPT_KEY -> "delete")
      val deleteCmdException = intercept[HoodieException](HoodieSparkSqlWriter.write(sqlContext, SaveMode.Append, deleteTableParams, dataFrame2))
      assert(deleteCmdException.getMessage.contains("hoodie table with name " + hoodieFooTableName + " already exist"))
    } finally {
      spark.stop()
      FileUtils.deleteDirectory(path.toFile)
    }
  }

  test("test bulk insert dataset with datasource impl") {
    initSparkContext("test_bulk_insert_datasource")
    val path = java.nio.file.Files.createTempDirectory("hoodie_test_path")
    try {

      val hoodieFooTableName = "hoodie_foo_tbl"

      //create a new table
      val fooTableModifier = Map("path" -> path.toAbsolutePath.toString,
        HoodieWriteConfig.TABLE_NAME -> hoodieFooTableName,
        "hoodie.bulkinsert.shuffle.parallelism" -> "4",
        DataSourceWriteOptions.OPERATION_OPT_KEY -> DataSourceWriteOptions.BULK_INSERT_OPERATION_OPT_VAL,
        DataSourceWriteOptions.ENABLE_ROW_WRITER_OPT_KEY -> "true",
        DataSourceWriteOptions.RECORDKEY_FIELD_OPT_KEY -> "_row_key",
        DataSourceWriteOptions.PARTITIONPATH_FIELD_OPT_KEY -> "partition",
        DataSourceWriteOptions.KEYGENERATOR_CLASS_OPT_KEY -> "org.apache.hudi.keygen.SimpleKeyGenerator")
      val fooTableParams = HoodieWriterUtils.parametersWithWriteDefaults(fooTableModifier)

      // generate the inserts
      val schema = DataSourceTestUtils.getStructTypeExampleSchema
      val structType = AvroConversionUtils.convertAvroSchemaToStructType(schema)
      val records = DataSourceTestUtils.generateRandomRows(100)
      val recordsSeq = convertRowListToSeq(records)
      val df = spark.createDataFrame(sc.parallelize(recordsSeq), structType)
      // write to Hudi
      HoodieSparkSqlWriter.write(sqlContext, SaveMode.Append, fooTableParams, df)

      // collect all parition paths to issue read of parquet files
      val partitions = Seq(HoodieTestDataGenerator.DEFAULT_FIRST_PARTITION_PATH, HoodieTestDataGenerator.DEFAULT_SECOND_PARTITION_PATH,
        HoodieTestDataGenerator.DEFAULT_THIRD_PARTITION_PATH)
      // Check the entire dataset has all records still
      val fullPartitionPaths = new Array[String](3)
      for (i <- 0 until fullPartitionPaths.length) {
        fullPartitionPaths(i) = String.format("%s/%s/*", path.toAbsolutePath.toString, partitions(i))
      }

      // fetch all records from parquet files generated from write to hudi
      val actualDf = sqlContext.read.parquet(fullPartitionPaths(0), fullPartitionPaths(1), fullPartitionPaths(2))

      // remove metadata columns so that expected and actual DFs can be compared as is
      val trimmedDf = actualDf.drop(HoodieRecord.HOODIE_META_COLUMNS.get(0)).drop(HoodieRecord.HOODIE_META_COLUMNS.get(1))
        .drop(HoodieRecord.HOODIE_META_COLUMNS.get(2)).drop(HoodieRecord.HOODIE_META_COLUMNS.get(3))
        .drop(HoodieRecord.HOODIE_META_COLUMNS.get(4))

      assert(df.except(trimmedDf).count() == 0)
    } finally {
      spark.stop()
      FileUtils.deleteDirectory(path.toFile)
    }
  }

  test("test bulk insert dataset with datasource impl multiple rounds") {
    initSparkContext("test_bulk_insert_datasource")
    val path = java.nio.file.Files.createTempDirectory("hoodie_test_path")
    try {

      val hoodieFooTableName = "hoodie_foo_tbl"

      //create a new table
      val fooTableModifier = Map("path" -> path.toAbsolutePath.toString,
        HoodieWriteConfig.TABLE_NAME -> hoodieFooTableName,
        "hoodie.bulkinsert.shuffle.parallelism" -> "4",
        DataSourceWriteOptions.OPERATION_OPT_KEY -> DataSourceWriteOptions.BULK_INSERT_OPERATION_OPT_VAL,
        DataSourceWriteOptions.RECORDKEY_FIELD_OPT_KEY -> "_row_key",
        DataSourceWriteOptions.PARTITIONPATH_FIELD_OPT_KEY -> "partition",
        DataSourceWriteOptions.KEYGENERATOR_CLASS_OPT_KEY -> "org.apache.hudi.keygen.SimpleKeyGenerator")
      val fooTableParams = HoodieWriterUtils.parametersWithWriteDefaults(fooTableModifier)

      val partitions = Seq(HoodieTestDataGenerator.DEFAULT_FIRST_PARTITION_PATH, HoodieTestDataGenerator.DEFAULT_SECOND_PARTITION_PATH,
        HoodieTestDataGenerator.DEFAULT_THIRD_PARTITION_PATH)
      val fullPartitionPaths = new Array[String](3)
      for (i <- 0 to 2) {
        fullPartitionPaths(i) = String.format("%s/%s/*", path.toAbsolutePath.toString, partitions(i))
      }

      val schema = DataSourceTestUtils.getStructTypeExampleSchema
      val structType = AvroConversionUtils.convertAvroSchemaToStructType(schema)
      var totalExpectedDf = spark.createDataFrame(sc.emptyRDD[Row], structType)

      for (_ <- 0 to 2) {
        // generate the inserts
        val records = DataSourceTestUtils.generateRandomRows(200)
        val recordsSeq = convertRowListToSeq(records)
        val df = spark.createDataFrame(sc.parallelize(recordsSeq), structType)
        // write to Hudi
        HoodieSparkSqlWriter.write(sqlContext, SaveMode.Append, fooTableParams, df)

        // Fetch records from entire dataset
        val actualDf = sqlContext.read.parquet(fullPartitionPaths(0), fullPartitionPaths(1), fullPartitionPaths(2))

        // remove metadata columns so that expected and actual DFs can be compared as is
        val trimmedDf = actualDf.drop(HoodieRecord.HOODIE_META_COLUMNS.get(0)).drop(HoodieRecord.HOODIE_META_COLUMNS.get(1))
          .drop(HoodieRecord.HOODIE_META_COLUMNS.get(2)).drop(HoodieRecord.HOODIE_META_COLUMNS.get(3))
          .drop(HoodieRecord.HOODIE_META_COLUMNS.get(4))

        // find total df (union from multiple rounds)
        totalExpectedDf = totalExpectedDf.union(df)
        // find mismatch between actual and expected df
        assert(totalExpectedDf.except(trimmedDf).count() == 0)
      }
    } finally {
      spark.stop()
      FileUtils.deleteDirectory(path.toFile)
    }
  }

<<<<<<< HEAD
  test("test upsert dataset with specified columns") {
    val session = SparkSession.builder()
      .appName("test_upsert_with_specified_columns")
      .master("local[2]")
      .config("spark.serializer", "org.apache.spark.serializer.KryoSerializer")
      .getOrCreate()
    val path = java.nio.file.Files.createTempDirectory("hoodie_test_path")
    try {

      val sqlContext = session.sqlContext
      val sc = session.sparkContext
      val hoodieFooTableName = "hoodie_foo_tbl"

      //create a new table
      val fooTableModifier = Map("path" -> path.toAbsolutePath.toString,
        HoodieWriteConfig.TABLE_NAME -> hoodieFooTableName,
        "hoodie.upsert.shuffle.parallelism" -> "4",
        DataSourceWriteOptions.OPERATION_OPT_KEY -> DataSourceWriteOptions.UPSERT_OPERATION_OPT_VAL,
        DataSourceWriteOptions.RECORDKEY_FIELD_OPT_KEY -> "id",
        DataSourceWriteOptions.PARTITIONPATH_FIELD_OPT_KEY -> "dt",
        DataSourceWriteOptions.PRECOMBINE_FIELD_OPT_KEY -> "ts",
        DataSourceWriteOptions.PAYLOAD_CLASS_OPT_KEY -> classOf[OverwriteNonDefaultsWithLatestAvroPayload].getName,
        DataSourceWriteOptions.KEYGENERATOR_CLASS_OPT_KEY -> "org.apache.hudi.keygen.SimpleKeyGenerator")
      val fooTableParams = HoodieWriterUtils.parametersWithWriteDefaults(fooTableModifier)

      val data = List(
        """{"id" : 1,  "name": "Jack", "age" : 10, "ts" : 1, "dt" : "20191212"}""",
        """{"id" : 2, "name": "Tom", "age" : 11, "ts" : 1, "dt" : "20191213"}""",
        """{"id" : 3, "name": "Bill", "age" : 12, "ts" : 1, "dt" : "20191212"}""")
      val df = session.read.json(session.sparkContext.parallelize(data, 2))

      // write to Hudi
      HoodieSparkSqlWriter.write(sqlContext, SaveMode.Append, fooTableParams, df)

      val update = List(
        """{"id" : 1,   "age" : 22, "ts" : 2, "dt" : "20191212"}""")
      val dfUpdate = session.read.json(session.sparkContext.parallelize(update, 2))
      HoodieSparkSqlWriter.write(sqlContext, SaveMode.Append, fooTableParams, dfUpdate)

      val dfSaved = session.read.format("org.apache.hudi").load(path.toAbsolutePath.toAbsolutePath + "/*")
      assert(1 == dfSaved.filter("name = 'Jack' and age = 22").count())
    } finally {
      session.stop()
      FileUtils.deleteDirectory(path.toFile)
    }
  }
=======
  List(DataSourceWriteOptions.COW_TABLE_TYPE_OPT_VAL, DataSourceWriteOptions.MOR_TABLE_TYPE_OPT_VAL)
    .foreach(tableType => {
      test("test basic HoodieSparkSqlWriter functionality with datasource insert for " + tableType) {
        initSparkContext("test_insert_datasource")
        val path = java.nio.file.Files.createTempDirectory("hoodie_test_path")
        try {

          val hoodieFooTableName = "hoodie_foo_tbl"

          //create a new table
          val fooTableModifier = Map("path" -> path.toAbsolutePath.toString,
            HoodieWriteConfig.TABLE_NAME -> hoodieFooTableName,
            DataSourceWriteOptions.TABLE_TYPE_OPT_KEY -> tableType,
            HoodieWriteConfig.INSERT_PARALLELISM -> "4",
            DataSourceWriteOptions.OPERATION_OPT_KEY -> DataSourceWriteOptions.INSERT_OPERATION_OPT_VAL,
            DataSourceWriteOptions.RECORDKEY_FIELD_OPT_KEY -> "_row_key",
            DataSourceWriteOptions.PARTITIONPATH_FIELD_OPT_KEY -> "partition",
            DataSourceWriteOptions.KEYGENERATOR_CLASS_OPT_KEY -> classOf[SimpleKeyGenerator].getCanonicalName)
          val fooTableParams = HoodieWriterUtils.parametersWithWriteDefaults(fooTableModifier)

          // generate the inserts
          val schema = DataSourceTestUtils.getStructTypeExampleSchema
          val structType = AvroConversionUtils.convertAvroSchemaToStructType(schema)
          val records = DataSourceTestUtils.generateRandomRows(100)
          val recordsSeq = convertRowListToSeq(records)
          val df = spark.createDataFrame(sc.parallelize(recordsSeq), structType)

          val client = spy(DataSourceUtils.createHoodieClient(
            new JavaSparkContext(sc),
            schema.toString,
            path.toAbsolutePath.toString,
            hoodieFooTableName,
            mapAsJavaMap(fooTableParams)).asInstanceOf[HoodieWriteClient[HoodieRecordPayload[Nothing]]])

          // write to Hudi
          HoodieSparkSqlWriter.write(sqlContext, SaveMode.Append, fooTableParams, df, Option.empty,
            Option(client))
          // Verify that asynchronous compaction is not scheduled
          verify(client, times(0)).scheduleCompaction(any())
          // Verify that HoodieWriteClient is closed correctly
          verify(client, times(1)).close()

          // collect all partition paths to issue read of parquet files
          val partitions = Seq(HoodieTestDataGenerator.DEFAULT_FIRST_PARTITION_PATH,
            HoodieTestDataGenerator.DEFAULT_SECOND_PARTITION_PATH, HoodieTestDataGenerator.DEFAULT_THIRD_PARTITION_PATH)
          // Check the entire dataset has all records still
          val fullPartitionPaths = new Array[String](3)
          for (i <- fullPartitionPaths.indices) {
            fullPartitionPaths(i) = String.format("%s/%s/*", path.toAbsolutePath.toString, partitions(i))
          }

          // fetch all records from parquet files generated from write to hudi
          val actualDf = sqlContext.read.parquet(fullPartitionPaths(0), fullPartitionPaths(1), fullPartitionPaths(2))

          // remove metadata columns so that expected and actual DFs can be compared as is
          val trimmedDf = actualDf.drop(HoodieRecord.HOODIE_META_COLUMNS.get(0)).drop(HoodieRecord.HOODIE_META_COLUMNS.get(1))
            .drop(HoodieRecord.HOODIE_META_COLUMNS.get(2)).drop(HoodieRecord.HOODIE_META_COLUMNS.get(3))
            .drop(HoodieRecord.HOODIE_META_COLUMNS.get(4))

          assert(df.except(trimmedDf).count() == 0)
        } finally {
          spark.stop()
          FileUtils.deleteDirectory(path.toFile)
        }
      }
    })
>>>>>>> bf65269f

  case class Test(uuid: String, ts: Long)

  import scala.collection.JavaConverters

  def convertRowListToSeq(inputList: util.List[Row]): Seq[Row] =
    JavaConverters.asScalaIteratorConverter(inputList.iterator).asScala.toSeq

  def initSparkContext(appName: String): Unit = {
    spark = SparkSession.builder()
      .appName(appName)
      .master("local[2]")
      .config("spark.serializer", "org.apache.spark.serializer.KryoSerializer")
      .getOrCreate()
    sc = spark.sparkContext
    sc.setLogLevel("ERROR")
    sqlContext = spark.sqlContext
  }
}<|MERGE_RESOLUTION|>--- conflicted
+++ resolved
@@ -22,12 +22,9 @@
 
 import org.apache.commons.io.FileUtils
 import org.apache.hudi.DataSourceWriteOptions._
-<<<<<<< HEAD
-import org.apache.hudi.common.model.{HoodieRecord, OverwriteNonDefaultsWithLatestAvroPayload}
-=======
 import org.apache.hudi.client.HoodieWriteClient
 import org.apache.hudi.common.model.{HoodieRecord, HoodieRecordPayload}
->>>>>>> bf65269f
+import org.apache.hudi.common.model.{HoodieRecord, OverwriteNonDefaultsWithLatestAvroPayload}
 import org.apache.hudi.common.testutils.HoodieTestDataGenerator
 import org.apache.hudi.config.HoodieWriteConfig
 import org.apache.hudi.exception.HoodieException
@@ -222,7 +219,73 @@
     }
   }
 
-<<<<<<< HEAD
+  List(DataSourceWriteOptions.COW_TABLE_TYPE_OPT_VAL, DataSourceWriteOptions.MOR_TABLE_TYPE_OPT_VAL)
+    .foreach(tableType => {
+      test("test basic HoodieSparkSqlWriter functionality with datasource insert for " + tableType) {
+        initSparkContext("test_insert_datasource")
+        val path = java.nio.file.Files.createTempDirectory("hoodie_test_path")
+        try {
+
+          val hoodieFooTableName = "hoodie_foo_tbl"
+
+          //create a new table
+          val fooTableModifier = Map("path" -> path.toAbsolutePath.toString,
+            HoodieWriteConfig.TABLE_NAME -> hoodieFooTableName,
+            DataSourceWriteOptions.TABLE_TYPE_OPT_KEY -> tableType,
+            HoodieWriteConfig.INSERT_PARALLELISM -> "4",
+            DataSourceWriteOptions.OPERATION_OPT_KEY -> DataSourceWriteOptions.INSERT_OPERATION_OPT_VAL,
+            DataSourceWriteOptions.RECORDKEY_FIELD_OPT_KEY -> "_row_key",
+            DataSourceWriteOptions.PARTITIONPATH_FIELD_OPT_KEY -> "partition",
+            DataSourceWriteOptions.KEYGENERATOR_CLASS_OPT_KEY -> classOf[SimpleKeyGenerator].getCanonicalName)
+          val fooTableParams = HoodieWriterUtils.parametersWithWriteDefaults(fooTableModifier)
+
+          // generate the inserts
+          val schema = DataSourceTestUtils.getStructTypeExampleSchema
+          val structType = AvroConversionUtils.convertAvroSchemaToStructType(schema)
+          val records = DataSourceTestUtils.generateRandomRows(100)
+          val recordsSeq = convertRowListToSeq(records)
+          val df = spark.createDataFrame(sc.parallelize(recordsSeq), structType)
+
+          val client = spy(DataSourceUtils.createHoodieClient(
+            new JavaSparkContext(sc),
+            schema.toString,
+            path.toAbsolutePath.toString,
+            hoodieFooTableName,
+            mapAsJavaMap(fooTableParams)).asInstanceOf[HoodieWriteClient[HoodieRecordPayload[Nothing]]])
+
+          // write to Hudi
+          HoodieSparkSqlWriter.write(sqlContext, SaveMode.Append, fooTableParams, df, Option.empty,
+            Option(client))
+          // Verify that asynchronous compaction is not scheduled
+          verify(client, times(0)).scheduleCompaction(any())
+          // Verify that HoodieWriteClient is closed correctly
+          verify(client, times(1)).close()
+
+          // collect all partition paths to issue read of parquet files
+          val partitions = Seq(HoodieTestDataGenerator.DEFAULT_FIRST_PARTITION_PATH,
+            HoodieTestDataGenerator.DEFAULT_SECOND_PARTITION_PATH, HoodieTestDataGenerator.DEFAULT_THIRD_PARTITION_PATH)
+          // Check the entire dataset has all records still
+          val fullPartitionPaths = new Array[String](3)
+          for (i <- fullPartitionPaths.indices) {
+            fullPartitionPaths(i) = String.format("%s/%s/*", path.toAbsolutePath.toString, partitions(i))
+          }
+
+          // fetch all records from parquet files generated from write to hudi
+          val actualDf = sqlContext.read.parquet(fullPartitionPaths(0), fullPartitionPaths(1), fullPartitionPaths(2))
+
+          // remove metadata columns so that expected and actual DFs can be compared as is
+          val trimmedDf = actualDf.drop(HoodieRecord.HOODIE_META_COLUMNS.get(0)).drop(HoodieRecord.HOODIE_META_COLUMNS.get(1))
+            .drop(HoodieRecord.HOODIE_META_COLUMNS.get(2)).drop(HoodieRecord.HOODIE_META_COLUMNS.get(3))
+            .drop(HoodieRecord.HOODIE_META_COLUMNS.get(4))
+
+          assert(df.except(trimmedDf).count() == 0)
+        } finally {
+          spark.stop()
+          FileUtils.deleteDirectory(path.toFile)
+        }
+      }
+    })
+
   test("test upsert dataset with specified columns") {
     val session = SparkSession.builder()
       .appName("test_upsert_with_specified_columns")
@@ -269,74 +332,6 @@
       FileUtils.deleteDirectory(path.toFile)
     }
   }
-=======
-  List(DataSourceWriteOptions.COW_TABLE_TYPE_OPT_VAL, DataSourceWriteOptions.MOR_TABLE_TYPE_OPT_VAL)
-    .foreach(tableType => {
-      test("test basic HoodieSparkSqlWriter functionality with datasource insert for " + tableType) {
-        initSparkContext("test_insert_datasource")
-        val path = java.nio.file.Files.createTempDirectory("hoodie_test_path")
-        try {
-
-          val hoodieFooTableName = "hoodie_foo_tbl"
-
-          //create a new table
-          val fooTableModifier = Map("path" -> path.toAbsolutePath.toString,
-            HoodieWriteConfig.TABLE_NAME -> hoodieFooTableName,
-            DataSourceWriteOptions.TABLE_TYPE_OPT_KEY -> tableType,
-            HoodieWriteConfig.INSERT_PARALLELISM -> "4",
-            DataSourceWriteOptions.OPERATION_OPT_KEY -> DataSourceWriteOptions.INSERT_OPERATION_OPT_VAL,
-            DataSourceWriteOptions.RECORDKEY_FIELD_OPT_KEY -> "_row_key",
-            DataSourceWriteOptions.PARTITIONPATH_FIELD_OPT_KEY -> "partition",
-            DataSourceWriteOptions.KEYGENERATOR_CLASS_OPT_KEY -> classOf[SimpleKeyGenerator].getCanonicalName)
-          val fooTableParams = HoodieWriterUtils.parametersWithWriteDefaults(fooTableModifier)
-
-          // generate the inserts
-          val schema = DataSourceTestUtils.getStructTypeExampleSchema
-          val structType = AvroConversionUtils.convertAvroSchemaToStructType(schema)
-          val records = DataSourceTestUtils.generateRandomRows(100)
-          val recordsSeq = convertRowListToSeq(records)
-          val df = spark.createDataFrame(sc.parallelize(recordsSeq), structType)
-
-          val client = spy(DataSourceUtils.createHoodieClient(
-            new JavaSparkContext(sc),
-            schema.toString,
-            path.toAbsolutePath.toString,
-            hoodieFooTableName,
-            mapAsJavaMap(fooTableParams)).asInstanceOf[HoodieWriteClient[HoodieRecordPayload[Nothing]]])
-
-          // write to Hudi
-          HoodieSparkSqlWriter.write(sqlContext, SaveMode.Append, fooTableParams, df, Option.empty,
-            Option(client))
-          // Verify that asynchronous compaction is not scheduled
-          verify(client, times(0)).scheduleCompaction(any())
-          // Verify that HoodieWriteClient is closed correctly
-          verify(client, times(1)).close()
-
-          // collect all partition paths to issue read of parquet files
-          val partitions = Seq(HoodieTestDataGenerator.DEFAULT_FIRST_PARTITION_PATH,
-            HoodieTestDataGenerator.DEFAULT_SECOND_PARTITION_PATH, HoodieTestDataGenerator.DEFAULT_THIRD_PARTITION_PATH)
-          // Check the entire dataset has all records still
-          val fullPartitionPaths = new Array[String](3)
-          for (i <- fullPartitionPaths.indices) {
-            fullPartitionPaths(i) = String.format("%s/%s/*", path.toAbsolutePath.toString, partitions(i))
-          }
-
-          // fetch all records from parquet files generated from write to hudi
-          val actualDf = sqlContext.read.parquet(fullPartitionPaths(0), fullPartitionPaths(1), fullPartitionPaths(2))
-
-          // remove metadata columns so that expected and actual DFs can be compared as is
-          val trimmedDf = actualDf.drop(HoodieRecord.HOODIE_META_COLUMNS.get(0)).drop(HoodieRecord.HOODIE_META_COLUMNS.get(1))
-            .drop(HoodieRecord.HOODIE_META_COLUMNS.get(2)).drop(HoodieRecord.HOODIE_META_COLUMNS.get(3))
-            .drop(HoodieRecord.HOODIE_META_COLUMNS.get(4))
-
-          assert(df.except(trimmedDf).count() == 0)
-        } finally {
-          spark.stop()
-          FileUtils.deleteDirectory(path.toFile)
-        }
-      }
-    })
->>>>>>> bf65269f
 
   case class Test(uuid: String, ts: Long)
 
