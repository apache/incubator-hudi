--- conflicted
+++ resolved
@@ -550,11 +550,8 @@
     return builder;
   }
 
-<<<<<<< HEAD
-  public static Dataset<Row> generateTestRawTripDataset(double timestamp, int numRecords, List<String> partitionPaths,
-=======
+
   public static Dataset<Row> generateTestRawTripDataset(double timestamp, int from, int to, List<String> partitionPaths,
->>>>>>> c24c528f
                                                          JavaSparkContext jsc, SQLContext sqlContext) {
     boolean isPartitioned = partitionPaths != null && !partitionPaths.isEmpty();
     final List<String> records = new ArrayList<>();
