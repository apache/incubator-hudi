/*
 * Licensed to the Apache Software Foundation (ASF) under one or more
 * contributor license agreements.  See the NOTICE file distributed with
 * this work for additional information regarding copyright ownership.
 * The ASF licenses this file to You under the Apache License, Version 2.0
 * (the "License"); you may not use this file except in compliance with
 * the License.  You may obtain a copy of the License at
 *
 *    http://www.apache.org/licenses/LICENSE-2.0
 *
 * Unless required by applicable law or agreed to in writing, software
 * distributed under the License is distributed on an "AS IS" BASIS,
 * WITHOUT WARRANTIES OR CONDITIONS OF ANY KIND, either express or implied.
 * See the License for the specific language governing permissions and
 * limitations under the License.
 */

package org.apache.hudi

import java.util
import java.util.Properties

import org.apache.avro.Schema
import org.apache.avro.generic.GenericRecord
import org.apache.hadoop.conf.Configuration
import org.apache.hadoop.fs.{FileSystem, Path}
import org.apache.hadoop.hive.conf.HiveConf
import org.apache.hudi.DataSourceWriteOptions._
import org.apache.hudi.avro.HoodieAvroUtils
import org.apache.hudi.client.HoodieWriteResult
import org.apache.hudi.client.SparkRDDWriteClient
import org.apache.hudi.common.config.TypedProperties
import org.apache.hudi.common.model.{HoodieRecordPayload, HoodieTableType, WriteOperationType}
import org.apache.hudi.common.table.{HoodieTableConfig, HoodieTableMetaClient}
import org.apache.hudi.common.table.timeline.HoodieActiveTimeline
import org.apache.hudi.common.util.ReflectionUtils
import org.apache.hudi.config.HoodieBootstrapConfig.{BOOTSTRAP_BASE_PATH_PROP, BOOTSTRAP_INDEX_CLASS_PROP, DEFAULT_BOOTSTRAP_INDEX_CLASS}
import org.apache.hudi.config.HoodieWriteConfig
import org.apache.hudi.exception.HoodieException
import org.apache.hudi.hive.{HiveSyncConfig, HiveSyncTool}
import org.apache.hudi.internal.HoodieDataSourceInternalWriter
import org.apache.hudi.sync.common.AbstractSyncTool
import org.apache.log4j.LogManager
import org.apache.spark.SparkContext
import org.apache.spark.api.java.JavaSparkContext
import org.apache.spark.rdd.RDD
import org.apache.spark.sql.{DataFrame, SQLContext, SaveMode}

import scala.collection.JavaConversions._
import scala.collection.mutable.ListBuffer

private[hudi] object HoodieSparkSqlWriter {

  private val log = LogManager.getLogger(getClass)
  private var tableExists: Boolean = false
  private var asyncCompactionTriggerFnDefined: Boolean = false

  def write(sqlContext: SQLContext,
            mode: SaveMode,
            parameters: Map[String, String],
            df: DataFrame,
            hoodieTableConfigOpt: Option[HoodieTableConfig] = Option.empty,
            hoodieWriteClient: Option[SparkRDDWriteClient[HoodieRecordPayload[Nothing]]] = Option.empty,
            asyncCompactionTriggerFn: Option[Function1[SparkRDDWriteClient[HoodieRecordPayload[Nothing]], Unit]] = Option.empty
           )
  : (Boolean, common.util.Option[String], common.util.Option[String],
    SparkRDDWriteClient[HoodieRecordPayload[Nothing]], HoodieTableConfig) = {

    val sparkContext = sqlContext.sparkContext
    val path = parameters.get("path")
    val tblNameOp = parameters.get(HoodieWriteConfig.TABLE_NAME)
    asyncCompactionTriggerFnDefined = asyncCompactionTriggerFn.isDefined
    if (path.isEmpty || tblNameOp.isEmpty) {
      throw new HoodieException(s"'${HoodieWriteConfig.TABLE_NAME}', 'path' must be set.")
    }
    val tblName = tblNameOp.get.trim
    sparkContext.getConf.getOption("spark.serializer") match {
      case Some(ser) if ser.equals("org.apache.spark.serializer.KryoSerializer") =>
      case _ => throw new HoodieException("hoodie only support org.apache.spark.serializer.KryoSerializer as spark.serializer")
    }
    val tableType = HoodieTableType.valueOf(parameters(TABLE_TYPE_OPT_KEY))
    var operation = WriteOperationType.fromValue(parameters(OPERATION_OPT_KEY))
    // It does not make sense to allow upsert() operation if INSERT_DROP_DUPS_OPT_KEY is true
    // Auto-correct the operation to "insert" if OPERATION_OPT_KEY is set to "upsert" wrongly
    // or not set (in which case it will be set as "upsert" by parametersWithWriteDefaults()) .
    if (parameters(INSERT_DROP_DUPS_OPT_KEY).toBoolean &&
      operation == WriteOperationType.UPSERT) {

      log.warn(s"$UPSERT_OPERATION_OPT_VAL is not applicable " +
        s"when $INSERT_DROP_DUPS_OPT_KEY is set to be true, " +
        s"overriding the $OPERATION_OPT_KEY to be $INSERT_OPERATION_OPT_VAL")

      operation = WriteOperationType.INSERT
    }

    val jsc = new JavaSparkContext(sparkContext)
    val basePath = new Path(path.get)
    val instantTime = HoodieActiveTimeline.createNewInstantTime()
    val fs = basePath.getFileSystem(sparkContext.hadoopConfiguration)
    tableExists = fs.exists(new Path(basePath, HoodieTableMetaClient.METAFOLDER_NAME))
    var tableConfig = getHoodieTableConfig(sparkContext, path.get, hoodieTableConfigOpt)

    if (mode == SaveMode.Ignore && tableExists) {
      log.warn(s"hoodie table at $basePath already exists. Ignoring & not performing actual writes.")
      (false, common.util.Option.empty(), common.util.Option.empty(), hoodieWriteClient.orNull, tableConfig)
    } else {
      // Handle various save modes
      handleSaveModes(mode, basePath, tableConfig, tblName, operation, fs)
      // Create the table if not present
      if (!tableExists) {
        val archiveLogFolder = parameters.getOrElse(
          HoodieTableConfig.HOODIE_ARCHIVELOG_FOLDER_PROP_NAME, "archived")
        val tableMetaClient = HoodieTableMetaClient.initTableType(sparkContext.hadoopConfiguration, path.get,
          tableType, tblName, archiveLogFolder, parameters(PAYLOAD_CLASS_OPT_KEY),
          null.asInstanceOf[String])
        tableConfig = tableMetaClient.getTableConfig
      }

      val commitActionType = DataSourceUtils.getCommitActionType(operation, tableConfig.getTableType)

      // short-circuit if bulk_insert via row is enabled.
      // scalastyle:off
      if (parameters(ENABLE_ROW_WRITER_OPT_KEY).toBoolean) {
        val (success, commitTime: common.util.Option[String]) = bulkInsertAsRow(sqlContext, parameters, df, tblName,
                                                                                basePath, path, instantTime)
        return (success, commitTime, common.util.Option.empty(), hoodieWriteClient.orNull, tableConfig)
      }
      // scalastyle:on

      val (writeResult, writeClient: SparkRDDWriteClient[HoodieRecordPayload[Nothing]]) =
        if (operation != WriteOperationType.DELETE) {
          // register classes & schemas
          val (structName, nameSpace) = AvroConversionUtils.getAvroRecordNameAndNamespace(tblName)
          sparkContext.getConf.registerKryoClasses(
            Array(classOf[org.apache.avro.generic.GenericData],
              classOf[org.apache.avro.Schema]))
          val schema = AvroConversionUtils.convertStructTypeToAvroSchema(df.schema, structName, nameSpace)
          sparkContext.getConf.registerAvroSchemas(schema)
          log.info(s"Registered avro schema : ${schema.toString(true)}")

          // Convert to RDD[HoodieRecord]
          val keyGenerator = DataSourceUtils.createKeyGenerator(toProperties(parameters))
<<<<<<< HEAD
          val genericRecords: RDD[GenericRecord] = AvroConversionUtils.createRdd(df, schema, structName, nameSpace)
=======
          val genericRecords: RDD[GenericRecord] = AvroConversionUtils.createRdd(df, structName, nameSpace)
          val shouldCombine = parameters(INSERT_DROP_DUPS_OPT_KEY).toBoolean || operation.equals(WriteOperationType.UPSERT);
>>>>>>> 0364498a
          val hoodieAllIncomingRecords = genericRecords.map(gr => {
            val hoodieRecord = if (shouldCombine) {
              val orderingVal = HoodieAvroUtils.getNestedFieldVal(gr, parameters(PRECOMBINE_FIELD_OPT_KEY), false)
                .asInstanceOf[Comparable[_]]
              DataSourceUtils.createHoodieRecord(gr,
                orderingVal, keyGenerator.getKey(gr),
                parameters(PAYLOAD_CLASS_OPT_KEY))
            } else {
              DataSourceUtils.createHoodieRecord(gr, keyGenerator.getKey(gr), parameters(PAYLOAD_CLASS_OPT_KEY))
            }
            hoodieRecord
          }).toJavaRDD()

          // Create a HoodieWriteClient & issue the write.
          val client = hoodieWriteClient.getOrElse(DataSourceUtils.createHoodieClient(jsc, schema.toString, path.get,
            tblName, mapAsJavaMap(parameters)
          )).asInstanceOf[SparkRDDWriteClient[HoodieRecordPayload[Nothing]]]

          if (isAsyncCompactionEnabled(client, tableConfig, parameters, jsc.hadoopConfiguration())) {
            asyncCompactionTriggerFn.get.apply(client)
          }

          val hoodieRecords =
            if (parameters(INSERT_DROP_DUPS_OPT_KEY).toBoolean) {
              DataSourceUtils.dropDuplicates(jsc, hoodieAllIncomingRecords, mapAsJavaMap(parameters))
            } else {
              hoodieAllIncomingRecords
            }

          if (hoodieRecords.isEmpty()) {
            log.info("new batch has no new records, skipping...")
            (true, common.util.Option.empty())
          }
          client.startCommitWithTime(instantTime, commitActionType)
          val writeResult = DataSourceUtils.doWriteOperation(client, hoodieRecords, instantTime, operation)
          (writeResult, client)
        } else {
          val structName = s"${tblName}_record"
          val nameSpace = s"hoodie.${tblName}"
          sparkContext.getConf.registerKryoClasses(
            Array(classOf[org.apache.avro.generic.GenericData],
              classOf[org.apache.avro.Schema]))

          // Convert to RDD[HoodieKey]
          val keyGenerator = DataSourceUtils.createKeyGenerator(toProperties(parameters))
          val genericRecords: RDD[GenericRecord] = AvroConversionUtils.createRdd(df, structName, nameSpace)
          val hoodieKeysToDelete = genericRecords.map(gr => keyGenerator.getKey(gr)).toJavaRDD()

          if (!tableExists) {
            throw new HoodieException(s"hoodie table at $basePath does not exist")
          }

          // Create a HoodieWriteClient & issue the delete.
          val client = hoodieWriteClient.getOrElse(DataSourceUtils.createHoodieClient(jsc,
            Schema.create(Schema.Type.NULL).toString, path.get, tblName,
            mapAsJavaMap(parameters))).asInstanceOf[SparkRDDWriteClient[HoodieRecordPayload[Nothing]]]

          if (isAsyncCompactionEnabled(client, tableConfig, parameters, jsc.hadoopConfiguration())) {
            asyncCompactionTriggerFn.get.apply(client)
          }

          // Issue deletes
          client.startCommitWithTime(instantTime, commitActionType)
          val writeStatuses = DataSourceUtils.doDeleteOperation(client, hoodieKeysToDelete, instantTime)
          (writeStatuses, client)
        }

      // Check for errors and commit the write.
      val (writeSuccessful, compactionInstant) =
        commitAndPerformPostOperations(writeResult, parameters, writeClient, tableConfig, jsc,
          TableInstantInfo(basePath, instantTime, commitActionType, operation))
      (writeSuccessful, common.util.Option.ofNullable(instantTime), compactionInstant, writeClient, tableConfig)
    }
  }

  def bootstrap(sqlContext: SQLContext,
                mode: SaveMode,
                parameters: Map[String, String],
                df: DataFrame,
                hoodieTableConfigOpt: Option[HoodieTableConfig] = Option.empty): Boolean = {

    val sparkContext = sqlContext.sparkContext
    val path = parameters.getOrElse("path", throw new HoodieException("'path' must be set."))
    val tableName = parameters.getOrElse(HoodieWriteConfig.TABLE_NAME,
      throw new HoodieException(s"'${HoodieWriteConfig.TABLE_NAME}' must be set."))
    val tableType = parameters(TABLE_TYPE_OPT_KEY)
    val bootstrapBasePath = parameters.getOrElse(BOOTSTRAP_BASE_PATH_PROP,
      throw new HoodieException(s"'${BOOTSTRAP_BASE_PATH_PROP}' is required for '${BOOTSTRAP_OPERATION_OPT_VAL}'" +
        " operation'"))
    val bootstrapIndexClass = parameters.getOrDefault(BOOTSTRAP_INDEX_CLASS_PROP, DEFAULT_BOOTSTRAP_INDEX_CLASS)

    var schema: String = null
    if (df.schema.nonEmpty) {
      val (structName, namespace) = AvroConversionUtils.getAvroRecordNameAndNamespace(tableName)
      schema = AvroConversionUtils.convertStructTypeToAvroSchema(df.schema, structName, namespace).toString
    } else {
      schema = HoodieAvroUtils.getNullSchema.toString
    }

    val basePath = new Path(path)
    val fs = basePath.getFileSystem(sparkContext.hadoopConfiguration)
    tableExists = fs.exists(new Path(basePath, HoodieTableMetaClient.METAFOLDER_NAME))
    val tableConfig = getHoodieTableConfig(sparkContext, path, hoodieTableConfigOpt)

    // Handle various save modes
    if (mode == SaveMode.Ignore && tableExists) {
      log.warn(s"hoodie table at $basePath already exists. Ignoring & not performing actual writes.")
      false
    } else {
      handleSaveModes(mode, basePath, tableConfig, tableName, WriteOperationType.BOOTSTRAP, fs)
    }

    if (!tableExists) {
      val archiveLogFolder = parameters.getOrElse(
        HoodieTableConfig.HOODIE_ARCHIVELOG_FOLDER_PROP_NAME, "archived")
      HoodieTableMetaClient.initTableTypeWithBootstrap(sparkContext.hadoopConfiguration, path,
        HoodieTableType.valueOf(tableType), tableName, archiveLogFolder, parameters(PAYLOAD_CLASS_OPT_KEY),
        null, bootstrapIndexClass, bootstrapBasePath)
    }

    val jsc = new JavaSparkContext(sqlContext.sparkContext)
    val writeClient = DataSourceUtils.createHoodieClient(jsc, schema, path, tableName, mapAsJavaMap(parameters))
    writeClient.bootstrap(org.apache.hudi.common.util.Option.empty())
    val metaSyncSuccess = metaSync(parameters, basePath, jsc.hadoopConfiguration)
    metaSyncSuccess
  }

  def bulkInsertAsRow(sqlContext: SQLContext,
                      parameters: Map[String, String],
                      df: DataFrame,
                      tblName: String,
                      basePath: Path,
                      path: Option[String],
                      instantTime: String): (Boolean, common.util.Option[String]) = {
    val structName = s"${tblName}_record"
    val nameSpace = s"hoodie.${tblName}"
    val writeConfig = DataSourceUtils.createHoodieConfig(null, path.get, tblName, mapAsJavaMap(parameters))
    val hoodieDF = HoodieDatasetBulkInsertHelper.prepareHoodieDatasetForBulkInsert(sqlContext, writeConfig, df, structName, nameSpace)
    hoodieDF.write.format("org.apache.hudi.internal")
      .option(HoodieDataSourceInternalWriter.INSTANT_TIME_OPT_KEY, instantTime)
      .options(parameters)
      .save()
    val hiveSyncEnabled = parameters.get(HIVE_SYNC_ENABLED_OPT_KEY).exists(r => r.toBoolean)
    val metaSyncEnabled = parameters.get(META_SYNC_ENABLED_OPT_KEY).exists(r => r.toBoolean)
    val syncHiveSucess = if (hiveSyncEnabled || metaSyncEnabled) {
      metaSync(parameters, basePath, sqlContext.sparkContext.hadoopConfiguration)
    } else {
      true
    }
    (syncHiveSucess, common.util.Option.ofNullable(instantTime))
  }

  def toProperties(params: Map[String, String]): TypedProperties = {
    val props = new TypedProperties()
    params.foreach(kv => props.setProperty(kv._1, kv._2))
    props
  }

  private def handleSaveModes(mode: SaveMode, tablePath: Path, tableConfig: HoodieTableConfig, tableName: String,
                              operation: WriteOperationType, fs: FileSystem): Unit = {
    if (mode == SaveMode.Append && tableExists) {
      val existingTableName = tableConfig.getTableName
      if (!existingTableName.equals(tableName)) {
        throw new HoodieException(s"hoodie table with name $existingTableName already exists at $tablePath")
      }
    }

    if (operation != WriteOperationType.DELETE) {
      if (mode == SaveMode.ErrorIfExists && tableExists) {
        throw new HoodieException(s"hoodie table at $tablePath already exists.")
      } else if (mode == SaveMode.Overwrite && tableExists) {
        log.warn(s"hoodie table at $tablePath already exists. Deleting existing data & overwriting with new data.")
        fs.delete(tablePath, true)
        tableExists = false
      }
    } else {
      // Delete Operation only supports Append mode
      if (mode != SaveMode.Append) {
        throw new HoodieException(s"Append is the only save mode applicable for ${operation.toString} operation")
      }
    }
  }

  private def syncHive(basePath: Path, fs: FileSystem, parameters: Map[String, String]): Boolean = {
    val hiveSyncConfig: HiveSyncConfig = buildSyncConfig(basePath, parameters)
    val hiveConf: HiveConf = new HiveConf()
    hiveConf.addResource(fs.getConf)
    new HiveSyncTool(hiveSyncConfig, hiveConf, fs).syncHoodieTable()
    true
  }

  private def buildSyncConfig(basePath: Path, parameters: Map[String, String]): HiveSyncConfig = {
    val hiveSyncConfig: HiveSyncConfig = new HiveSyncConfig()
    hiveSyncConfig.basePath = basePath.toString
    hiveSyncConfig.baseFileFormat = parameters(HIVE_BASE_FILE_FORMAT_OPT_KEY);
    hiveSyncConfig.usePreApacheInputFormat =
      parameters.get(HIVE_USE_PRE_APACHE_INPUT_FORMAT_OPT_KEY).exists(r => r.toBoolean)
    hiveSyncConfig.databaseName = parameters(HIVE_DATABASE_OPT_KEY)
    hiveSyncConfig.tableName = parameters(HIVE_TABLE_OPT_KEY)
    hiveSyncConfig.hiveUser = parameters(HIVE_USER_OPT_KEY)
    hiveSyncConfig.hivePass = parameters(HIVE_PASS_OPT_KEY)
    hiveSyncConfig.jdbcUrl = parameters(HIVE_URL_OPT_KEY)
    hiveSyncConfig.partitionFields =
      ListBuffer(parameters(HIVE_PARTITION_FIELDS_OPT_KEY).split(",").map(_.trim).filter(!_.isEmpty).toList: _*)
    hiveSyncConfig.partitionValueExtractorClass = parameters(HIVE_PARTITION_EXTRACTOR_CLASS_OPT_KEY)
    hiveSyncConfig.useJdbc = parameters(HIVE_USE_JDBC_OPT_KEY).toBoolean
    hiveSyncConfig.supportTimestamp = parameters.get(HIVE_SUPPORT_TIMESTAMP).exists(r => r.toBoolean)
    hiveSyncConfig
  }

  private def metaSync(parameters: Map[String, String],
                       basePath: Path,
                       hadoopConf: Configuration): Boolean = {
    val hiveSyncEnabled = parameters.get(HIVE_SYNC_ENABLED_OPT_KEY).exists(r => r.toBoolean)
    var metaSyncEnabled = parameters.get(META_SYNC_ENABLED_OPT_KEY).exists(r => r.toBoolean)
    var syncClientToolClassSet = scala.collection.mutable.Set[String]()
    parameters(META_SYNC_CLIENT_TOOL_CLASS).split(",").foreach(syncClass =>  syncClientToolClassSet += syncClass)

    // for backward compatibility
    if (hiveSyncEnabled) {
      metaSyncEnabled = true
      syncClientToolClassSet += classOf[HiveSyncTool].getName
    }
    var metaSyncSuccess = true
    if (metaSyncEnabled) {
      val fs = basePath.getFileSystem(hadoopConf)
      syncClientToolClassSet.foreach(impl => {
        val syncSuccess = impl.trim match {
          case "org.apache.hudi.hive.HiveSyncTool" => {
            log.info("Syncing to Hive Metastore (URL: " + parameters(HIVE_URL_OPT_KEY) + ")")
            syncHive(basePath, fs, parameters)
            true
          }
          case _ => {
            val properties = new Properties();
            properties.putAll(parameters)
            properties.put("basePath", basePath.toString)
            val syncHoodie = ReflectionUtils.loadClass(impl.trim, Array[Class[_]](classOf[Properties], classOf[FileSystem]), properties, fs).asInstanceOf[AbstractSyncTool]
            syncHoodie.syncHoodieTable()
            true
          }
        }
        metaSyncSuccess = metaSyncSuccess && syncSuccess
      })
    }
    metaSyncSuccess
  }

  /**
   * Group all table/action specific information into a case class.
   */
  case class TableInstantInfo(basePath: Path, instantTime: String, commitActionType: String, operation: WriteOperationType)

  private def commitAndPerformPostOperations(writeResult: HoodieWriteResult,
                                             parameters: Map[String, String],
                                             client: SparkRDDWriteClient[HoodieRecordPayload[Nothing]],
                                             tableConfig: HoodieTableConfig,
                                             jsc: JavaSparkContext,
                                             tableInstantInfo: TableInstantInfo
                                             ): (Boolean, common.util.Option[java.lang.String]) = {
    val errorCount = writeResult.getWriteStatuses.rdd.filter(ws => ws.hasErrors).count()
    if (errorCount == 0) {
      log.info("No errors. Proceeding to commit the write.")
      val metaMap = parameters.filter(kv =>
        kv._1.startsWith(parameters(COMMIT_METADATA_KEYPREFIX_OPT_KEY)))
      val commitSuccess =
        client.commit(tableInstantInfo.instantTime, writeResult.getWriteStatuses,
          common.util.Option.of(new util.HashMap[String, String](mapAsJavaMap(metaMap))),
          tableInstantInfo.commitActionType,
          writeResult.getPartitionToReplaceFileIds)

      if (commitSuccess) {
        log.info("Commit " + tableInstantInfo.instantTime + " successful!")
      }
      else {
        log.info("Commit " + tableInstantInfo.instantTime + " failed!")
      }

      val asyncCompactionEnabled = isAsyncCompactionEnabled(client, tableConfig, parameters, jsc.hadoopConfiguration())
      val compactionInstant : common.util.Option[java.lang.String] =
        if (asyncCompactionEnabled) {
          client.scheduleCompaction(common.util.Option.of(new util.HashMap[String, String](mapAsJavaMap(metaMap))))
        } else {
          common.util.Option.empty()
        }

      log.info(s"Compaction Scheduled is $compactionInstant")
      val metaSyncSuccess =  metaSync(parameters, tableInstantInfo.basePath, jsc.hadoopConfiguration())

      log.info(s"Is Async Compaction Enabled ? $asyncCompactionEnabled")
      if (!asyncCompactionEnabled) {
        client.close()
      }
      (commitSuccess && metaSyncSuccess, compactionInstant)
    } else {
      log.error(s"${tableInstantInfo.operation} failed with $errorCount errors :")
      if (log.isTraceEnabled) {
        log.trace("Printing out the top 100 errors")
        writeResult.getWriteStatuses.rdd.filter(ws => ws.hasErrors)
          .take(100)
          .foreach(ws => {
            log.trace("Global error :", ws.getGlobalError)
            if (ws.getErrors.size() > 0) {
              ws.getErrors.foreach(kt =>
                log.trace(s"Error for key: ${kt._1}", kt._2))
            }
          })
      }
      (false, common.util.Option.empty())
    }
  }

  private def isAsyncCompactionEnabled(client: SparkRDDWriteClient[HoodieRecordPayload[Nothing]],
                                       tableConfig: HoodieTableConfig,
                                       parameters: Map[String, String], configuration: Configuration) : Boolean = {
    log.info(s"Config.isInlineCompaction ? ${client.getConfig.isInlineCompaction}")
    if (asyncCompactionTriggerFnDefined && !client.getConfig.isInlineCompaction
      && parameters.get(ASYNC_COMPACT_ENABLE_OPT_KEY).exists(r => r.toBoolean)) {
      tableConfig.getTableType == HoodieTableType.MERGE_ON_READ
    } else {
      false
    }
  }

  private def getHoodieTableConfig(sparkContext: SparkContext,
                                   tablePath: String,
                                   hoodieTableConfigOpt: Option[HoodieTableConfig]): HoodieTableConfig = {
    if (tableExists) {
      hoodieTableConfigOpt.getOrElse(
        new HoodieTableMetaClient(sparkContext.hadoopConfiguration, tablePath).getTableConfig)
    } else {
      null
    }
  }
}<|MERGE_RESOLUTION|>--- conflicted
+++ resolved
@@ -140,12 +140,8 @@
 
           // Convert to RDD[HoodieRecord]
           val keyGenerator = DataSourceUtils.createKeyGenerator(toProperties(parameters))
-<<<<<<< HEAD
           val genericRecords: RDD[GenericRecord] = AvroConversionUtils.createRdd(df, schema, structName, nameSpace)
-=======
-          val genericRecords: RDD[GenericRecord] = AvroConversionUtils.createRdd(df, structName, nameSpace)
           val shouldCombine = parameters(INSERT_DROP_DUPS_OPT_KEY).toBoolean || operation.equals(WriteOperationType.UPSERT);
->>>>>>> 0364498a
           val hoodieAllIncomingRecords = genericRecords.map(gr => {
             val hoodieRecord = if (shouldCombine) {
               val orderingVal = HoodieAvroUtils.getNestedFieldVal(gr, parameters(PRECOMBINE_FIELD_OPT_KEY), false)
