/*
 * Licensed to the Apache Software Foundation (ASF) under one or more
 * contributor license agreements.  See the NOTICE file distributed with
 * this work for additional information regarding copyright ownership.
 * The ASF licenses this file to You under the Apache License, Version 2.0
 * (the "License"); you may not use this file except in compliance with
 * the License.  You may obtain a copy of the License at
 *
 *    http://www.apache.org/licenses/LICENSE-2.0
 *
 * Unless required by applicable law or agreed to in writing, software
 * distributed under the License is distributed on an "AS IS" BASIS,
 * WITHOUT WARRANTIES OR CONDITIONS OF ANY KIND, either express or implied.
 * See the License for the specific language governing permissions and
 * limitations under the License.
 */

package org.apache.hudi

import java.util

import org.apache.avro.Schema
import org.apache.avro.generic.GenericRecord
import org.apache.hadoop.fs.{FileSystem, Path}
import org.apache.hadoop.hive.conf.HiveConf
import org.apache.hudi.DataSourceWriteOptions._
import org.apache.hudi.common.table.HoodieTableMetaClient
import org.apache.hudi.common.table.timeline.HoodieActiveTimeline
import org.apache.hudi.common.util.{FSUtils, TypedProperties}
import org.apache.hudi.config.HoodieWriteConfig
import org.apache.hudi.exception.HoodieException
import org.apache.hudi.hive.{HiveSyncConfig, HiveSyncTool}
import org.apache.log4j.LogManager
import org.apache.spark.api.java.{JavaRDD, JavaSparkContext}
import org.apache.spark.rdd.RDD
import org.apache.spark.sql.{DataFrame, SQLContext, SaveMode}

import scala.collection.JavaConversions._
import scala.collection.mutable.ListBuffer

private[hudi] object HoodieSparkSqlWriter {

  private val log = LogManager.getLogger(getClass)

  def write(sqlContext: SQLContext,
            mode: SaveMode,
            parameters: Map[String, String],
            df: DataFrame): (Boolean, common.util.Option[String]) = {

    val sparkContext = sqlContext.sparkContext
    val path = parameters.get("path")
    val tblName = parameters.get(HoodieWriteConfig.TABLE_NAME)
    if (path.isEmpty || tblName.isEmpty) {
      throw new HoodieException(s"'${HoodieWriteConfig.TABLE_NAME}', 'path' must be set.")
    }
    sparkContext.getConf.getOption("spark.serializer") match {
      case Some(ser) if ser.equals("org.apache.spark.serializer.KryoSerializer") =>
      case _ => throw new HoodieException("hoodie only support org.apache.spark.serializer.KryoSerializer as spark.serializer")
    }
    val storageType = parameters(STORAGE_TYPE_OPT_KEY)
    val operation =
    // It does not make sense to allow upsert() operation if INSERT_DROP_DUPS_OPT_KEY is true
    // Auto-correct the operation to "insert" if OPERATION_OPT_KEY is set to "upsert" wrongly
    // or not set (in which case it will be set as "upsert" by parametersWithWriteDefaults()) .
      if (parameters(INSERT_DROP_DUPS_OPT_KEY).toBoolean &&
        parameters(OPERATION_OPT_KEY) == UPSERT_OPERATION_OPT_VAL) {

        log.warn(s"$UPSERT_OPERATION_OPT_VAL is not applicable " +
          s"when $INSERT_DROP_DUPS_OPT_KEY is set to be true, " +
          s"overriding the $OPERATION_OPT_KEY to be $INSERT_OPERATION_OPT_VAL")

        INSERT_OPERATION_OPT_VAL
      } else {
        parameters(OPERATION_OPT_KEY)
      }

<<<<<<< HEAD
=======
    var writeSuccessful: Boolean = false
    var writeStatuses: JavaRDD[WriteStatus] = null

>>>>>>> b2840917
    val jsc = new JavaSparkContext(sparkContext)
    val basePath = new Path(parameters("path"))
    val commitTime = HoodieActiveTimeline.createNewInstantTime();
    val fs = basePath.getFileSystem(sparkContext.hadoopConfiguration)
    var exists = fs.exists(new Path(basePath, HoodieTableMetaClient.METAFOLDER_NAME))

    val (writeStatuses, client) = if (!operation.equalsIgnoreCase(DELETE_OPERATION_OPT_VAL)) {
      // register classes & schemas
      val structName = s"${tblName.get}_record"
      val nameSpace = s"hoodie.${tblName.get}"
      sparkContext.getConf.registerKryoClasses(
        Array(classOf[org.apache.avro.generic.GenericData],
          classOf[org.apache.avro.Schema]))
      val schema = AvroConversionUtils.convertStructTypeToAvroSchema(df.schema, structName, nameSpace)
      sparkContext.getConf.registerAvroSchemas(schema)
      log.info(s"Registered avro schema : ${schema.toString(true)}")

      // Convert to RDD[HoodieRecord]
      val keyGenerator = DataSourceUtils.createKeyGenerator(toProperties(parameters))
      val genericRecords: RDD[GenericRecord] = AvroConversionUtils.createRdd(df, structName, nameSpace)
      val hoodieAllIncomingRecords = genericRecords.map(gr => {
        val orderingVal = DataSourceUtils.getNestedFieldValAsString(
          gr, parameters(PRECOMBINE_FIELD_OPT_KEY)).asInstanceOf[Comparable[_]]
        DataSourceUtils.createHoodieRecord(gr,
          orderingVal, keyGenerator.getKey(gr), parameters(PAYLOAD_CLASS_OPT_KEY))
      }).toJavaRDD()

      // Handle various save modes
      if (mode == SaveMode.ErrorIfExists && exists) {
        throw new HoodieException(s"hoodie dataset at $basePath already exists.")
      }
      if (mode == SaveMode.Ignore && exists) {
        log.warn(s"hoodie dataset at $basePath already exists. Ignoring & not performing actual writes.")
        return (true, common.util.Option.empty())
      }
      if (mode == SaveMode.Overwrite && exists) {
        log.warn(s"hoodie dataset at $basePath already exists. Deleting existing data & overwriting with new data.")
        fs.delete(basePath, true)
        exists = false
      }

      // Create the dataset if not present
      if (!exists) {
        HoodieTableMetaClient.initTableType(sparkContext.hadoopConfiguration, path.get, storageType,
          tblName.get, "archived")
      }

      // Create a HoodieWriteClient & issue the write.
      val client = DataSourceUtils.createHoodieClient(jsc, schema.toString, path.get, tblName.get,
        mapAsJavaMap(parameters)
      )

      val hoodieRecords =
        if (parameters(INSERT_DROP_DUPS_OPT_KEY).toBoolean) {
          DataSourceUtils.dropDuplicates(
            jsc,
            hoodieAllIncomingRecords,
            mapAsJavaMap(parameters), client.getTimelineServer)
        } else {
          hoodieAllIncomingRecords
        }

      if (hoodieRecords.isEmpty()) {
        log.info("new batch has no new records, skipping...")
        return (true, common.util.Option.empty())
      }
      client.startCommitWithTime(commitTime)
<<<<<<< HEAD
      val writeStatuses = DataSourceUtils.doWriteOperation(client, hoodieRecords, commitTime, operation)
      (writeStatuses, client)
=======
      writeStatuses = DataSourceUtils.doWriteOperation(client, hoodieRecords, commitTime, operation)
      // Check for errors and commit the write.
      val errorCount = writeStatuses.rdd.filter(ws => ws.hasErrors).count()
      writeSuccessful =
        if (errorCount == 0) {
          log.info("No errors. Proceeding to commit the write.")
          val metaMap = parameters.filter(kv =>
            kv._1.startsWith(parameters(COMMIT_METADATA_KEYPREFIX_OPT_KEY)))
          val commitSuccess = if (metaMap.isEmpty) {
            client.commit(commitTime, writeStatuses)
          } else {
            client.commit(commitTime, writeStatuses,
              common.util.Option.of(new util.HashMap[String, String](mapAsJavaMap(metaMap))))
          }

          if (commitSuccess) {
            log.info("Commit " + commitTime + " successful!")
          }
          else {
            log.info("Commit " + commitTime + " failed!")
          }

          val hiveSyncEnabled = parameters.get(HIVE_SYNC_ENABLED_OPT_KEY).exists(r => r.toBoolean)
          val syncHiveSucess = if (hiveSyncEnabled) {
            log.info("Syncing to Hive Metastore (URL: " + parameters(HIVE_URL_OPT_KEY) + ")")
            val fs = FSUtils.getFs(basePath.toString, jsc.hadoopConfiguration)
            syncHive(basePath, fs, parameters)
          } else {
            true
          }
          client.close()
          commitSuccess && syncHiveSucess
        } else {
          log.error(s"$operation failed with ${errorCount} errors :");
          if (log.isTraceEnabled) {
            log.trace("Printing out the top 100 errors")
            writeStatuses.rdd.filter(ws => ws.hasErrors)
              .take(100)
              .foreach(ws => {
                log.trace("Global error :", ws.getGlobalError)
                if (ws.getErrors.size() > 0) {
                  ws.getErrors.foreach(kt =>
                    log.trace(s"Error for key: ${kt._1}", kt._2))
                }
              })
          }
          false
        }
>>>>>>> b2840917
    } else {

      // Handle save modes
      if (mode != SaveMode.Append) {
        throw new HoodieException(s"Append is the only save mode applicable for $operation operation")
      }

      val structName = s"${tblName.get}_record"
      val nameSpace = s"hoodie.${tblName.get}"
      sparkContext.getConf.registerKryoClasses(
        Array(classOf[org.apache.avro.generic.GenericData],
          classOf[org.apache.avro.Schema]))

      // Convert to RDD[HoodieKey]
      val keyGenerator = DataSourceUtils.createKeyGenerator(toProperties(parameters))
      val genericRecords: RDD[GenericRecord] = AvroConversionUtils.createRdd(df, structName, nameSpace)
      val hoodieKeysToDelete = genericRecords.map(gr => keyGenerator.getKey(gr)).toJavaRDD()

      if (!exists) {
        throw new HoodieException(s"hoodie dataset at $basePath does not exist")
      }

      // Create a HoodieWriteClient & issue the delete.
      val client = DataSourceUtils.createHoodieClient(jsc,
        Schema.create(Schema.Type.NULL).toString, path.get, tblName.get,
        mapAsJavaMap(parameters)
      )

      // Issue deletes
      client.startCommitWithTime(commitTime)
<<<<<<< HEAD
      val writeStatuses = DataSourceUtils.doDeleteOperation(client, hoodieKeysToDelete, commitTime)
      (writeStatuses, client)
=======
      writeStatuses = DataSourceUtils.doDeleteOperation(client, hoodieKeysToDelete, commitTime)
      val errorCount = writeStatuses.rdd.filter(ws => ws.hasErrors).count()
      writeSuccessful =
        if (errorCount == 0) {
          log.info("No errors. Proceeding to commit the write.")
          val metaMap = parameters.filter(kv =>
            kv._1.startsWith(parameters(COMMIT_METADATA_KEYPREFIX_OPT_KEY)))
          val commitSuccess = if (metaMap.isEmpty) {
            client.commit(commitTime, writeStatuses)
          } else {
            client.commit(commitTime, writeStatuses,
              common.util.Option.of(new util.HashMap[String, String](mapAsJavaMap(metaMap))))
          }

          if (commitSuccess) {
            log.info("Commit " + commitTime + " successful!")
          }
          else {
            log.info("Commit " + commitTime + " failed!")
          }

          val hiveSyncEnabled = parameters.get(HIVE_SYNC_ENABLED_OPT_KEY).exists(r => r.toBoolean)
          val syncHiveSucess = if (hiveSyncEnabled) {
            log.info("Syncing to Hive Metastore (URL: " + parameters(HIVE_URL_OPT_KEY) + ")")
            val fs = FSUtils.getFs(basePath.toString, jsc.hadoopConfiguration)
            syncHive(basePath, fs, parameters)
          } else {
            true
          }
          client.close()
          commitSuccess && syncHiveSucess
        } else {
          log.error(s"$operation failed with ${errorCount} errors :");
          if (log.isTraceEnabled) {
            log.trace("Printing out the top 100 errors")
            writeStatuses.rdd.filter(ws => ws.hasErrors)
              .take(100)
              .foreach(ws => {
                log.trace("Global error :", ws.getGlobalError)
                if (ws.getErrors.size() > 0) {
                  ws.getErrors.foreach(kt =>
                    log.trace(s"Error for key: ${kt._1}", kt._2))
                }
              })
          }
          false
        }
>>>>>>> b2840917
    }

    // Check for errors and commit the write.
    val writeSuccessful = checkWriteStatus(writeStatuses, parameters, client, commitTime, basePath, operation, jsc)
    (writeSuccessful, common.util.Option.ofNullable(commitTime))
  }

  /**
    * Add default options for unspecified write options keys.
    *
    * @param parameters
    * @return
    */
  def parametersWithWriteDefaults(parameters: Map[String, String]): Map[String, String] = {
    Map(OPERATION_OPT_KEY -> DEFAULT_OPERATION_OPT_VAL,
      STORAGE_TYPE_OPT_KEY -> DEFAULT_STORAGE_TYPE_OPT_VAL,
      PRECOMBINE_FIELD_OPT_KEY -> DEFAULT_PRECOMBINE_FIELD_OPT_VAL,
      PAYLOAD_CLASS_OPT_KEY -> DEFAULT_PAYLOAD_OPT_VAL,
      RECORDKEY_FIELD_OPT_KEY -> DEFAULT_RECORDKEY_FIELD_OPT_VAL,
      PARTITIONPATH_FIELD_OPT_KEY -> DEFAULT_PARTITIONPATH_FIELD_OPT_VAL,
      KEYGENERATOR_CLASS_OPT_KEY -> DEFAULT_KEYGENERATOR_CLASS_OPT_VAL,
      COMMIT_METADATA_KEYPREFIX_OPT_KEY -> DEFAULT_COMMIT_METADATA_KEYPREFIX_OPT_VAL,
      INSERT_DROP_DUPS_OPT_KEY -> DEFAULT_INSERT_DROP_DUPS_OPT_VAL,
      STREAMING_RETRY_CNT_OPT_KEY -> DEFAULT_STREAMING_RETRY_CNT_OPT_VAL,
      STREAMING_RETRY_INTERVAL_MS_OPT_KEY -> DEFAULT_STREAMING_RETRY_INTERVAL_MS_OPT_VAL,
      STREAMING_IGNORE_FAILED_BATCH_OPT_KEY -> DEFAULT_STREAMING_IGNORE_FAILED_BATCH_OPT_VAL,
      HIVE_SYNC_ENABLED_OPT_KEY -> DEFAULT_HIVE_SYNC_ENABLED_OPT_VAL,
      HIVE_DATABASE_OPT_KEY -> DEFAULT_HIVE_DATABASE_OPT_VAL,
      HIVE_TABLE_OPT_KEY -> DEFAULT_HIVE_TABLE_OPT_VAL,
      HIVE_USER_OPT_KEY -> DEFAULT_HIVE_USER_OPT_VAL,
      HIVE_PASS_OPT_KEY -> DEFAULT_HIVE_PASS_OPT_VAL,
      HIVE_URL_OPT_KEY -> DEFAULT_HIVE_URL_OPT_VAL,
      HIVE_PARTITION_FIELDS_OPT_KEY -> DEFAULT_HIVE_PARTITION_FIELDS_OPT_VAL,
      HIVE_PARTITION_EXTRACTOR_CLASS_OPT_KEY -> DEFAULT_HIVE_PARTITION_EXTRACTOR_CLASS_OPT_VAL,
      HIVE_ASSUME_DATE_PARTITION_OPT_KEY -> DEFAULT_HIVE_ASSUME_DATE_PARTITION_OPT_VAL,
      HIVE_STYLE_PARTITIONING_OPT_KEY -> DEFAULT_HIVE_STYLE_PARTITIONING_OPT_VAL
    ) ++ parameters
  }

  def toProperties(params: Map[String, String]): TypedProperties = {
    val props = new TypedProperties()
    params.foreach(kv => props.setProperty(kv._1, kv._2))
    props
  }

  private def syncHive(basePath: Path, fs: FileSystem, parameters: Map[String, String]): Boolean = {
    val hiveSyncConfig: HiveSyncConfig = buildSyncConfig(basePath, parameters)
    val hiveConf: HiveConf = new HiveConf()
    hiveConf.addResource(fs.getConf)
    new HiveSyncTool(hiveSyncConfig, hiveConf, fs).syncHoodieTable()
    true
  }

  private def buildSyncConfig(basePath: Path, parameters: Map[String, String]): HiveSyncConfig = {
    val hiveSyncConfig: HiveSyncConfig = new HiveSyncConfig()
    hiveSyncConfig.basePath = basePath.toString
    hiveSyncConfig.usePreApacheInputFormat =
      parameters.get(HIVE_USE_PRE_APACHE_INPUT_FORMAT_OPT_KEY).exists(r => r.toBoolean)
    hiveSyncConfig.assumeDatePartitioning =
      parameters.get(HIVE_ASSUME_DATE_PARTITION_OPT_KEY).exists(r => r.toBoolean)
    hiveSyncConfig.databaseName = parameters(HIVE_DATABASE_OPT_KEY)
    hiveSyncConfig.tableName = parameters(HIVE_TABLE_OPT_KEY)
    hiveSyncConfig.hiveUser = parameters(HIVE_USER_OPT_KEY)
    hiveSyncConfig.hivePass = parameters(HIVE_PASS_OPT_KEY)
    hiveSyncConfig.jdbcUrl = parameters(HIVE_URL_OPT_KEY)
    hiveSyncConfig.partitionFields =
      ListBuffer(parameters(HIVE_PARTITION_FIELDS_OPT_KEY).split(",").map(_.trim).filter(!_.isEmpty).toList: _*)
    hiveSyncConfig.partitionValueExtractorClass = parameters(HIVE_PARTITION_EXTRACTOR_CLASS_OPT_KEY)
    hiveSyncConfig
  }

  /**
   * Running into issues wrt generic type conversion from Java to Scala.  Couldn't make common code paths for
   * write and deletes. Specifically, instantiating client of type HoodieWriteClient<T extends HoodieRecordPayload>
   * is having issues. Hence some codes blocks are same in both if and else blocks.
   *
   * @param writeStatuses RDDs of WriteStatus
   * @param parameters parameters which is specified by user
   * @param client Instance of HoodieWriteClient
   * @param commitTime the start time of commit this write
   * @param basePath base path of dataset
   * @param operation operation type (insert/upsert/delete/bulk_insert)
   * @param jsc Java Spark Context
   * @return {@code true} if write successfully. {@code false} otherwise
   */
  private def checkWriteStatus(writeStatuses: JavaRDD[WriteStatus],
                               parameters: Map[String, String],
                               client: HoodieWriteClient[_],
                               commitTime: String,
                               basePath: Path,
                               operation: String,
                               jsc: JavaSparkContext): Boolean = {
    val errorCount = writeStatuses.rdd.filter(ws => ws.hasErrors).count()
    if (errorCount == 0) {
      log.info("No errors. Proceeding to commit the write.")
      val metaMap = parameters.filter(kv =>
        kv._1.startsWith(parameters(COMMIT_METADATA_KEYPREFIX_OPT_KEY)))
      val commitSuccess = if (metaMap.isEmpty) {
        client.commit(commitTime, writeStatuses)
      } else {
        client.commit(commitTime, writeStatuses,
          common.util.Option.of(new util.HashMap[String, String](mapAsJavaMap(metaMap))))
      }

      if (commitSuccess) {
        log.info("Commit " + commitTime + " successful!")
      }
      else {
        log.info("Commit " + commitTime + " failed!")
      }

      val hiveSyncEnabled = parameters.get(HIVE_SYNC_ENABLED_OPT_KEY).exists(r => r.toBoolean)
      val syncHiveSucess = if (hiveSyncEnabled) {
        log.info("Syncing to Hive Metastore (URL: " + parameters(HIVE_URL_OPT_KEY) + ")")
        val fs = FSUtils.getFs(basePath.toString, jsc.hadoopConfiguration)
        syncHive(basePath, fs, parameters)
      } else {
        true
      }
      client.close()
      commitSuccess && syncHiveSucess
    } else {
      log.error(s"$operation failed with ${errorCount} errors :");
      if (log.isTraceEnabled) {
        log.trace("Printing out the top 100 errors")
        writeStatuses.rdd.filter(ws => ws.hasErrors)
          .take(100)
          .foreach(ws => {
            log.trace("Global error :", ws.getGlobalError)
            if (ws.getErrors.size() > 0) {
              ws.getErrors.foreach(kt =>
                log.trace(s"Error for key: ${kt._1}", kt._2))
            }
          })
      }
      false
    }
  }
}<|MERGE_RESOLUTION|>--- conflicted
+++ resolved
@@ -74,12 +74,6 @@
         parameters(OPERATION_OPT_KEY)
       }
 
-<<<<<<< HEAD
-=======
-    var writeSuccessful: Boolean = false
-    var writeStatuses: JavaRDD[WriteStatus] = null
-
->>>>>>> b2840917
     val jsc = new JavaSparkContext(sparkContext)
     val basePath = new Path(parameters("path"))
     val commitTime = HoodieActiveTimeline.createNewInstantTime();
@@ -147,59 +141,9 @@
         return (true, common.util.Option.empty())
       }
       client.startCommitWithTime(commitTime)
-<<<<<<< HEAD
       val writeStatuses = DataSourceUtils.doWriteOperation(client, hoodieRecords, commitTime, operation)
       (writeStatuses, client)
-=======
-      writeStatuses = DataSourceUtils.doWriteOperation(client, hoodieRecords, commitTime, operation)
-      // Check for errors and commit the write.
-      val errorCount = writeStatuses.rdd.filter(ws => ws.hasErrors).count()
-      writeSuccessful =
-        if (errorCount == 0) {
-          log.info("No errors. Proceeding to commit the write.")
-          val metaMap = parameters.filter(kv =>
-            kv._1.startsWith(parameters(COMMIT_METADATA_KEYPREFIX_OPT_KEY)))
-          val commitSuccess = if (metaMap.isEmpty) {
-            client.commit(commitTime, writeStatuses)
-          } else {
-            client.commit(commitTime, writeStatuses,
-              common.util.Option.of(new util.HashMap[String, String](mapAsJavaMap(metaMap))))
-          }
-
-          if (commitSuccess) {
-            log.info("Commit " + commitTime + " successful!")
-          }
-          else {
-            log.info("Commit " + commitTime + " failed!")
-          }
-
-          val hiveSyncEnabled = parameters.get(HIVE_SYNC_ENABLED_OPT_KEY).exists(r => r.toBoolean)
-          val syncHiveSucess = if (hiveSyncEnabled) {
-            log.info("Syncing to Hive Metastore (URL: " + parameters(HIVE_URL_OPT_KEY) + ")")
-            val fs = FSUtils.getFs(basePath.toString, jsc.hadoopConfiguration)
-            syncHive(basePath, fs, parameters)
-          } else {
-            true
-          }
-          client.close()
-          commitSuccess && syncHiveSucess
-        } else {
-          log.error(s"$operation failed with ${errorCount} errors :");
-          if (log.isTraceEnabled) {
-            log.trace("Printing out the top 100 errors")
-            writeStatuses.rdd.filter(ws => ws.hasErrors)
-              .take(100)
-              .foreach(ws => {
-                log.trace("Global error :", ws.getGlobalError)
-                if (ws.getErrors.size() > 0) {
-                  ws.getErrors.foreach(kt =>
-                    log.trace(s"Error for key: ${kt._1}", kt._2))
-                }
-              })
-          }
-          false
-        }
->>>>>>> b2840917
+
     } else {
 
       // Handle save modes
@@ -230,58 +174,8 @@
 
       // Issue deletes
       client.startCommitWithTime(commitTime)
-<<<<<<< HEAD
       val writeStatuses = DataSourceUtils.doDeleteOperation(client, hoodieKeysToDelete, commitTime)
       (writeStatuses, client)
-=======
-      writeStatuses = DataSourceUtils.doDeleteOperation(client, hoodieKeysToDelete, commitTime)
-      val errorCount = writeStatuses.rdd.filter(ws => ws.hasErrors).count()
-      writeSuccessful =
-        if (errorCount == 0) {
-          log.info("No errors. Proceeding to commit the write.")
-          val metaMap = parameters.filter(kv =>
-            kv._1.startsWith(parameters(COMMIT_METADATA_KEYPREFIX_OPT_KEY)))
-          val commitSuccess = if (metaMap.isEmpty) {
-            client.commit(commitTime, writeStatuses)
-          } else {
-            client.commit(commitTime, writeStatuses,
-              common.util.Option.of(new util.HashMap[String, String](mapAsJavaMap(metaMap))))
-          }
-
-          if (commitSuccess) {
-            log.info("Commit " + commitTime + " successful!")
-          }
-          else {
-            log.info("Commit " + commitTime + " failed!")
-          }
-
-          val hiveSyncEnabled = parameters.get(HIVE_SYNC_ENABLED_OPT_KEY).exists(r => r.toBoolean)
-          val syncHiveSucess = if (hiveSyncEnabled) {
-            log.info("Syncing to Hive Metastore (URL: " + parameters(HIVE_URL_OPT_KEY) + ")")
-            val fs = FSUtils.getFs(basePath.toString, jsc.hadoopConfiguration)
-            syncHive(basePath, fs, parameters)
-          } else {
-            true
-          }
-          client.close()
-          commitSuccess && syncHiveSucess
-        } else {
-          log.error(s"$operation failed with ${errorCount} errors :");
-          if (log.isTraceEnabled) {
-            log.trace("Printing out the top 100 errors")
-            writeStatuses.rdd.filter(ws => ws.hasErrors)
-              .take(100)
-              .foreach(ws => {
-                log.trace("Global error :", ws.getGlobalError)
-                if (ws.getErrors.size() > 0) {
-                  ws.getErrors.foreach(kt =>
-                    log.trace(s"Error for key: ${kt._1}", kt._2))
-                }
-              })
-          }
-          false
-        }
->>>>>>> b2840917
     }
 
     // Check for errors and commit the write.
