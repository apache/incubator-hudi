--- conflicted
+++ resolved
@@ -59,7 +59,7 @@
     val fieldsToRemove =  new util.ArrayList[String]()
     partitionParam.split(",").map(partitionField => partitionField.trim)
       .filter(s => !s.isEmpty).map(field => fieldsToRemove.add(field))
-    HoodieAvroUtils.removeFields(oldSchema, fieldsToRemove, true)
+    HoodieAvroUtils.removeFields(oldSchema, fieldsToRemove)
   }
 
   def generateNewRecordForPartitionColumnsDrop(enableDropPartitionColumns: Boolean,
@@ -158,13 +158,8 @@
 
           // Convert to RDD[HoodieRecord]
           val keyGenerator = DataSourceUtils.createKeyGenerator(toProperties(parameters))
-<<<<<<< HEAD
-          val genericRecords: RDD[GenericRecord] = AvroConversionUtils.createRdd(df, structName, nameSpace)
-          val shouldCombine = parameters(INSERT_DROP_DUPS_OPT_KEY).toBoolean || operation.equals(WriteOperationType.UPSERT)
-=======
           val genericRecords: RDD[GenericRecord] = AvroConversionUtils.createRdd(df, schema, structName, nameSpace)
           val shouldCombine = parameters(INSERT_DROP_DUPS_OPT_KEY).toBoolean || operation.equals(WriteOperationType.UPSERT);
->>>>>>> 430d4b42
           val hoodieAllIncomingRecords = genericRecords.map(gr => {
             val hoodieRecord = if (shouldCombine) {
               val orderingVal = HoodieAvroUtils.getNestedFieldVal(gr, parameters(PRECOMBINE_FIELD_OPT_KEY), false)
