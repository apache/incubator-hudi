--- conflicted
+++ resolved
@@ -114,13 +114,8 @@
         val indexType = parameters.getOrElse(
           HoodieIndexConfig.INDEX_TYPE_PROP, HoodieIndexConfig.DEFAULT_INDEX_TYPE)
         val tableMetaClient = HoodieTableMetaClient.initTableType(sparkContext.hadoopConfiguration, path.get,
-<<<<<<< HEAD
-          HoodieTableType.valueOf(tableType), tblName, archiveLogFolder, parameters(PAYLOAD_CLASS_OPT_KEY),
+          tableType, tblName, archiveLogFolder, parameters(PAYLOAD_CLASS_OPT_KEY),
           null.asInstanceOf[String], indexType)
-=======
-          tableType, tblName, archiveLogFolder, parameters(PAYLOAD_CLASS_OPT_KEY),
-          null.asInstanceOf[String])
->>>>>>> 1f7add92
         tableConfig = tableMetaClient.getTableConfig
       }
 
