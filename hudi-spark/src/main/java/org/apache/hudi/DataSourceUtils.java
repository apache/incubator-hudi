/*
 * Licensed to the Apache Software Foundation (ASF) under one
 * or more contributor license agreements.  See the NOTICE file
 * distributed with this work for additional information
 * regarding copyright ownership.  The ASF licenses this file
 * to you under the Apache License, Version 2.0 (the
 * "License"); you may not use this file except in compliance
 * with the License.  You may obtain a copy of the License at
 *
 *      http://www.apache.org/licenses/LICENSE-2.0
 *
 * Unless required by applicable law or agreed to in writing, software
 * distributed under the License is distributed on an "AS IS" BASIS,
 * WITHOUT WARRANTIES OR CONDITIONS OF ANY KIND, either express or implied.
 * See the License for the specific language governing permissions and
 * limitations under the License.
 */

package org.apache.hudi;

import org.apache.hudi.client.HoodieReadClient;
import org.apache.hudi.client.HoodieWriteClient;
import org.apache.hudi.client.WriteStatus;
import org.apache.hudi.common.config.TypedProperties;
import org.apache.hudi.common.model.HoodieKey;
import org.apache.hudi.common.model.HoodieRecord;
import org.apache.hudi.common.model.HoodieRecordPayload;
import org.apache.hudi.common.model.WriteOperationType;
import org.apache.hudi.common.util.Option;
import org.apache.hudi.common.util.ReflectionUtils;
import org.apache.hudi.common.util.StringUtils;
import org.apache.hudi.common.util.TablePathUtils;
import org.apache.hudi.config.HoodieCompactionConfig;
import org.apache.hudi.config.HoodieIndexConfig;
import org.apache.hudi.config.HoodieWriteConfig;
import org.apache.hudi.exception.HoodieException;
import org.apache.hudi.exception.HoodieNotSupportedException;
import org.apache.hudi.exception.TableNotFoundException;
import org.apache.hudi.hive.HiveSyncConfig;
import org.apache.hudi.hive.SlashEncodedDayPartitionValueExtractor;
import org.apache.hudi.index.HoodieIndex;
import org.apache.hudi.keygen.KeyGenerator;
import org.apache.hudi.keygen.parser.AbstractHoodieDateTimeParser;
import org.apache.hudi.table.BulkInsertPartitioner;

import org.apache.avro.generic.GenericRecord;
import org.apache.hadoop.fs.FileSystem;
import org.apache.hadoop.fs.Path;
import org.apache.log4j.LogManager;
import org.apache.log4j.Logger;
import org.apache.spark.api.java.JavaRDD;
import org.apache.spark.api.java.JavaSparkContext;

import java.io.IOException;
import java.util.ArrayList;
import java.util.Collections;
import java.util.List;
import java.util.Map;

/**
 * Utilities used throughout the data source.
 */
public class DataSourceUtils {

  private static final Logger LOG = LogManager.getLogger(DataSourceUtils.class);

  public static String getTablePath(FileSystem fs, Path[] userProvidedPaths) throws IOException {
    LOG.info("Getting table path..");
    for (Path path : userProvidedPaths) {
      try {
        Option<Path> tablePath = TablePathUtils.getTablePath(fs, path);
        if (tablePath.isPresent()) {
          return tablePath.get().toString();
        }
      } catch (HoodieException he) {
        LOG.warn("Error trying to get table path from " + path.toString(), he);
      }
    }

    throw new TableNotFoundException("Unable to find a hudi table for the user provided paths.");
  }

  /**
   * Create a key generator class via reflection, passing in any configs needed.
   * <p>
   * If the class name of key generator is configured through the properties file, i.e., {@code props}, use the corresponding key generator class; otherwise, use the default key generator class
   * specified in {@code DataSourceWriteOptions}.
   */
  public static KeyGenerator createKeyGenerator(TypedProperties props) throws IOException {
    String keyGeneratorClass = props.getString(DataSourceWriteOptions.KEYGENERATOR_CLASS_OPT_KEY(),
        DataSourceWriteOptions.DEFAULT_KEYGENERATOR_CLASS_OPT_VAL());
    try {
      return (KeyGenerator) ReflectionUtils.loadClass(keyGeneratorClass, props);
    } catch (Throwable e) {
      throw new IOException("Could not load key generator class " + keyGeneratorClass, e);
    }
  }

  /**
   * Create a date time parser class for TimestampBasedKeyGenerator, passing in any configs needed.
   */
  public static AbstractHoodieDateTimeParser createDateTimeParser(TypedProperties props, String parserClass) throws IOException {
    try {
      return (AbstractHoodieDateTimeParser) ReflectionUtils.loadClass(parserClass, props);
    } catch (Throwable e) {
      throw new IOException("Could not load date time parser class " + parserClass, e);
    }
  }

  /**
   * Create a UserDefinedBulkInsertPartitioner class via reflection,
   * <br>
   * if the class name of UserDefinedBulkInsertPartitioner is configured through the HoodieWriteConfig.
   *
   * @see HoodieWriteConfig#getUserDefinedBulkInsertPartitionerClass()
   */
  private static Option<BulkInsertPartitioner> createUserDefinedBulkInsertPartitioner(HoodieWriteConfig config)
      throws HoodieException {
    String bulkInsertPartitionerClass = config.getUserDefinedBulkInsertPartitionerClass();
    try {
      return StringUtils.isNullOrEmpty(bulkInsertPartitionerClass)
          ? Option.empty() :
          Option.of((BulkInsertPartitioner) ReflectionUtils.loadClass(bulkInsertPartitionerClass));
    } catch (Throwable e) {
      throw new HoodieException("Could not create UserDefinedBulkInsertPartitioner class " + bulkInsertPartitionerClass, e);
    }
  }

  /**
   * Create a payload class via reflection, passing in an ordering/precombine value.
   */
  public static HoodieRecordPayload createPayload(String payloadClass, GenericRecord record, Comparable orderingVal)
      throws IOException {
    try {
      return (HoodieRecordPayload) ReflectionUtils.loadClass(payloadClass,
          new Class<?>[] {GenericRecord.class, Comparable.class}, record, orderingVal);
    } catch (Throwable e) {
      throw new IOException("Could not create payload for class: " + payloadClass, e);
    }
  }

  public static void checkRequiredProperties(TypedProperties props, List<String> checkPropNames) {
    checkPropNames.forEach(prop -> {
      if (!props.containsKey(prop)) {
        throw new HoodieNotSupportedException("Required property " + prop + " is missing");
      }
    });
  }

  public static HoodieWriteConfig createHoodieConfig(String schemaStr, String basePath,
      String tblName, Map<String, String> parameters) {
    boolean asyncCompact = Boolean.parseBoolean(parameters.get(DataSourceWriteOptions.ASYNC_COMPACT_ENABLE_OPT_KEY()));
    boolean inlineCompact = !asyncCompact && parameters.get(DataSourceWriteOptions.TABLE_TYPE_OPT_KEY())
        .equals(DataSourceWriteOptions.MOR_TABLE_TYPE_OPT_VAL());
    // insert/bulk-insert combining to be true, if filtering for duplicates
    boolean combineInserts = Boolean.parseBoolean(parameters.get(DataSourceWriteOptions.INSERT_DROP_DUPS_OPT_KEY()));
    HoodieWriteConfig.Builder builder = HoodieWriteConfig.newBuilder()
        .withPath(basePath).withAutoCommit(false).combineInput(combineInserts, true);
    if (schemaStr != null) {
      builder = builder.withSchema(schemaStr);
    }

    return builder.forTable(tblName)
        .withIndexConfig(HoodieIndexConfig.newBuilder().withIndexType(HoodieIndex.IndexType.BLOOM).build())
        .withCompactionConfig(HoodieCompactionConfig.newBuilder()
            .withPayloadClass(parameters.get(DataSourceWriteOptions.PAYLOAD_CLASS_OPT_KEY()))
            .withInlineCompaction(inlineCompact).build())
        // override above with Hoodie configs specified as options.
        .withProps(parameters).build();
  }

  public static HoodieWriteClient createHoodieClient(JavaSparkContext jssc, String schemaStr, String basePath,
      String tblName, Map<String, String> parameters) {
    return new HoodieWriteClient<>(jssc, createHoodieConfig(schemaStr, basePath, tblName, parameters), true);
  }

  public static JavaRDD<WriteStatus> doWriteOperation(HoodieWriteClient client, JavaRDD<HoodieRecord> hoodieRecords,
      String instantTime, WriteOperationType operation) throws HoodieException {
    switch (operation) {
      case BULK_INSERT:
        Option<BulkInsertPartitioner> userDefinedBulkInsertPartitioner =
                createUserDefinedBulkInsertPartitioner(client.getConfig());
        return client.bulkInsert(hoodieRecords, instantTime, userDefinedBulkInsertPartitioner);
      case INSERT:
        return client.insert(hoodieRecords, instantTime);
      case UPSERT:
        return client.upsert(hoodieRecords, instantTime);
      default:
        throw new HoodieException("Not a valid operation type for doWriteOperation: " + operation.toString());
    }
  }

  public static JavaRDD<WriteStatus> doDeleteOperation(HoodieWriteClient client, JavaRDD<HoodieKey> hoodieKeys,
      String instantTime) {
    return client.delete(hoodieKeys, instantTime);
  }

  public static HoodieRecord createHoodieRecord(GenericRecord gr, Comparable orderingVal, HoodieKey hKey,
      String payloadClass) throws IOException {
    HoodieRecordPayload payload = DataSourceUtils.createPayload(payloadClass, gr, orderingVal);
    return new HoodieRecord<>(hKey, payload);
  }

  /**
   * Drop records already present in the dataset.
   *
   * @param jssc JavaSparkContext
   * @param incomingHoodieRecords HoodieRecords to deduplicate
   * @param writeConfig HoodieWriteConfig
   */
  @SuppressWarnings("unchecked")
  public static JavaRDD<HoodieRecord> dropDuplicates(JavaSparkContext jssc, JavaRDD<HoodieRecord> incomingHoodieRecords,
      HoodieWriteConfig writeConfig) {
    try {
      HoodieReadClient client = new HoodieReadClient<>(jssc, writeConfig);
      return client.tagLocation(incomingHoodieRecords)
          .filter(r -> !((HoodieRecord<HoodieRecordPayload>) r).isCurrentLocationKnown());
    } catch (TableNotFoundException e) {
      // this will be executed when there is no hoodie table yet
      // so no dups to drop
      return incomingHoodieRecords;
    }
  }

  @SuppressWarnings("unchecked")
  public static JavaRDD<HoodieRecord> dropDuplicates(JavaSparkContext jssc, JavaRDD<HoodieRecord> incomingHoodieRecords,
      Map<String, String> parameters) {
    HoodieWriteConfig writeConfig =
        HoodieWriteConfig.newBuilder().withPath(parameters.get("path")).withProps(parameters).build();
    return dropDuplicates(jssc, incomingHoodieRecords, writeConfig);
  }

  public static HiveSyncConfig buildHiveSyncConfig(TypedProperties props, String basePath, String baseFileFormat) {
    checkRequiredProperties(props, Collections.singletonList(DataSourceWriteOptions.HIVE_TABLE_OPT_KEY()));
    HiveSyncConfig hiveSyncConfig = new HiveSyncConfig();
    hiveSyncConfig.basePath = basePath;
    hiveSyncConfig.usePreApacheInputFormat =
        props.getBoolean(DataSourceWriteOptions.HIVE_USE_PRE_APACHE_INPUT_FORMAT_OPT_KEY(),
            Boolean.parseBoolean(DataSourceWriteOptions.DEFAULT_USE_PRE_APACHE_INPUT_FORMAT_OPT_VAL()));
    hiveSyncConfig.databaseName = props.getString(DataSourceWriteOptions.HIVE_DATABASE_OPT_KEY(),
        DataSourceWriteOptions.DEFAULT_HIVE_DATABASE_OPT_VAL());
    hiveSyncConfig.tableName = props.getString(DataSourceWriteOptions.HIVE_TABLE_OPT_KEY());
    hiveSyncConfig.baseFileFormat = baseFileFormat;
    hiveSyncConfig.hiveUser =
        props.getString(DataSourceWriteOptions.HIVE_USER_OPT_KEY(), DataSourceWriteOptions.DEFAULT_HIVE_USER_OPT_VAL());
    hiveSyncConfig.hivePass =
        props.getString(DataSourceWriteOptions.HIVE_PASS_OPT_KEY(), DataSourceWriteOptions.DEFAULT_HIVE_PASS_OPT_VAL());
    hiveSyncConfig.jdbcUrl =
        props.getString(DataSourceWriteOptions.HIVE_URL_OPT_KEY(), DataSourceWriteOptions.DEFAULT_HIVE_URL_OPT_VAL());
    hiveSyncConfig.partitionFields =
        props.getStringList(DataSourceWriteOptions.HIVE_PARTITION_FIELDS_OPT_KEY(), ",", new ArrayList<>());
    hiveSyncConfig.partitionValueExtractorClass =
        props.getString(DataSourceWriteOptions.HIVE_PARTITION_EXTRACTOR_CLASS_OPT_KEY(),
            SlashEncodedDayPartitionValueExtractor.class.getName());
    hiveSyncConfig.useJdbc = Boolean.valueOf(props.getString(DataSourceWriteOptions.HIVE_USE_JDBC_OPT_KEY(),
        DataSourceWriteOptions.DEFAULT_HIVE_USE_JDBC_OPT_VAL()));
<<<<<<< HEAD
    hiveSyncConfig.autoCreateDatabase = Boolean.valueOf(props.getString(DataSourceWriteOptions.HIVE_AUTO_CREATE_DATABASE_OPT_KEY(),
        DataSourceWriteOptions.DEFAULT_HIVE_CREATE_DATABASE_ENABLED_OPT_VAL()));
=======
    hiveSyncConfig.skipROSuffix = Boolean.valueOf(props.getString(DataSourceWriteOptions.HIVE_SKIP_RO_SUFFIX(),
        DataSourceWriteOptions.DEFAULT_HIVE_SKIP_RO_SUFFIX_VAL()));
>>>>>>> 5e61454a
    return hiveSyncConfig;
  }
}<|MERGE_RESOLUTION|>--- conflicted
+++ resolved
@@ -254,13 +254,10 @@
             SlashEncodedDayPartitionValueExtractor.class.getName());
     hiveSyncConfig.useJdbc = Boolean.valueOf(props.getString(DataSourceWriteOptions.HIVE_USE_JDBC_OPT_KEY(),
         DataSourceWriteOptions.DEFAULT_HIVE_USE_JDBC_OPT_VAL()));
-<<<<<<< HEAD
     hiveSyncConfig.autoCreateDatabase = Boolean.valueOf(props.getString(DataSourceWriteOptions.HIVE_AUTO_CREATE_DATABASE_OPT_KEY(),
         DataSourceWriteOptions.DEFAULT_HIVE_CREATE_DATABASE_ENABLED_OPT_VAL()));
-=======
     hiveSyncConfig.skipROSuffix = Boolean.valueOf(props.getString(DataSourceWriteOptions.HIVE_SKIP_RO_SUFFIX(),
         DataSourceWriteOptions.DEFAULT_HIVE_SKIP_RO_SUFFIX_VAL()));
->>>>>>> 5e61454a
     return hiveSyncConfig;
   }
 }