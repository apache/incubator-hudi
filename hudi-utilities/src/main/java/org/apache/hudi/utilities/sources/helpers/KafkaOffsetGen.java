/*
 * Licensed to the Apache Software Foundation (ASF) under one
 * or more contributor license agreements.  See the NOTICE file
 * distributed with this work for additional information
 * regarding copyright ownership.  The ASF licenses this file
 * to you under the Apache License, Version 2.0 (the
 * "License"); you may not use this file except in compliance
 * with the License.  You may obtain a copy of the License at
 *
 *      http://www.apache.org/licenses/LICENSE-2.0
 *
 * Unless required by applicable law or agreed to in writing, software
 * distributed under the License is distributed on an "AS IS" BASIS,
 * WITHOUT WARRANTIES OR CONDITIONS OF ANY KIND, either express or implied.
 * See the License for the specific language governing permissions and
 * limitations under the License.
 */

package org.apache.hudi.utilities.sources.helpers;

import org.apache.hudi.DataSourceUtils;
import org.apache.hudi.common.config.TypedProperties;
import org.apache.hudi.common.util.Option;
<<<<<<< HEAD
import org.apache.hudi.common.util.StringUtils;
=======
import org.apache.hudi.exception.HoodieDeltaStreamerException;
>>>>>>> 7fed7352
import org.apache.hudi.exception.HoodieException;
import org.apache.hudi.exception.HoodieNotSupportedException;

import org.apache.hudi.utilities.deltastreamer.HoodieDeltaStreamerMetrics;
import org.apache.kafka.clients.consumer.KafkaConsumer;
import org.apache.kafka.clients.consumer.OffsetAndTimestamp;
import org.apache.kafka.common.PartitionInfo;
import org.apache.kafka.common.TopicPartition;
import org.apache.log4j.LogManager;
import org.apache.log4j.Logger;
import org.apache.spark.streaming.kafka010.OffsetRange;

import java.util.Arrays;
import java.util.Collections;
import java.util.Comparator;
import java.util.HashMap;
import java.util.HashSet;
import java.util.List;
import java.util.Map;
import java.util.Set;
<<<<<<< HEAD
import java.util.function.Function;
=======
import java.util.regex.Matcher;
import java.util.regex.Pattern;
>>>>>>> 7fed7352
import java.util.stream.Collectors;

/**
 * Source to read data from Kafka, incrementally.
 */
public class KafkaOffsetGen {

  private static final Logger LOG = LogManager.getLogger(KafkaOffsetGen.class);

  /**
   * kafka checkpoint Pattern.
   * Format: topic_name,partition_num:offset,partition_num:offset,....
   */
  private final Pattern pattern = Pattern.compile(".*,.*:.*");

  public static class CheckpointUtils {

    /**
     * Reconstruct checkpoint from timeline.
     */
    public static HashMap<TopicPartition, Long> strToOffsets(String checkpointStr) {
      HashMap<TopicPartition, Long> offsetMap = new HashMap<>();
      String[] splits = checkpointStr.split(",");
      String topic = splits[0];
      for (int i = 1; i < splits.length; i++) {
        String[] subSplits = splits[i].split(":");
        offsetMap.put(new TopicPartition(topic, Integer.parseInt(subSplits[0])), Long.parseLong(subSplits[1]));
      }
      return offsetMap;
    }

    /**
     * String representation of checkpoint
     * <p>
     * Format: topic1,0:offset0,1:offset1,2:offset2, .....
     */
    public static String offsetsToStr(OffsetRange[] ranges) {
      StringBuilder sb = new StringBuilder();
      // at least 1 partition will be present.
      sb.append(ranges[0].topic() + ",");
      sb.append(Arrays.stream(ranges).map(r -> String.format("%s:%d", r.partition(), r.untilOffset()))
              .collect(Collectors.joining(",")));
      return sb.toString();
    }

    /**
     * Compute the offset ranges to read from Kafka, while handling newly added partitions, skews, event limits.
     *
     * @param fromOffsetMap offsets where we left off last time
     * @param toOffsetMap offsets of where each partitions is currently at
     * @param numEvents maximum number of events to read.
     */
    public static OffsetRange[] computeOffsetRanges(Map<TopicPartition, Long> fromOffsetMap,
                                                    Map<TopicPartition, Long> toOffsetMap, long numEvents) {

      Comparator<OffsetRange> byPartition = Comparator.comparing(OffsetRange::partition);

      // Create initial offset ranges for each 'to' partition, with from = to offsets.
      OffsetRange[] ranges = new OffsetRange[toOffsetMap.size()];
      toOffsetMap.keySet().stream().map(tp -> {
        long fromOffset = fromOffsetMap.getOrDefault(tp, 0L);
        return OffsetRange.create(tp, fromOffset, fromOffset);
      }).sorted(byPartition).collect(Collectors.toList()).toArray(ranges);

      long allocedEvents = 0;
      Set<Integer> exhaustedPartitions = new HashSet<>();
      // keep going until we have events to allocate and partitions still not exhausted.
      while (allocedEvents < numEvents && exhaustedPartitions.size() < toOffsetMap.size()) {
        long remainingEvents = numEvents - allocedEvents;
        long eventsPerPartition =
                (long) Math.ceil((1.0 * remainingEvents) / (toOffsetMap.size() - exhaustedPartitions.size()));

        // Allocate the remaining events to non-exhausted partitions, in round robin fashion
        for (int i = 0; i < ranges.length; i++) {
          OffsetRange range = ranges[i];
          if (!exhaustedPartitions.contains(range.partition())) {
            long toOffsetMax = toOffsetMap.get(range.topicPartition());
            long toOffset = Math.min(toOffsetMax, range.untilOffset() + eventsPerPartition);
            if (toOffset == toOffsetMax) {
              exhaustedPartitions.add(range.partition());
            }
            allocedEvents += toOffset - range.untilOffset();
            // We need recompute toOffset if allocedEvents larger than numEvents.
            if (allocedEvents > numEvents) {
              long offsetsToAdd = Math.min(eventsPerPartition, (numEvents - allocedEvents));
              toOffset = Math.min(toOffsetMax, toOffset + offsetsToAdd);
            }
            ranges[i] = OffsetRange.create(range.topicPartition(), range.fromOffset(), toOffset);
          }
        }
      }

      return ranges;
    }

    public static long totalNewMessages(OffsetRange[] ranges) {
      return Arrays.stream(ranges).mapToLong(OffsetRange::count).sum();
    }
  }

  /**
   * Kafka reset offset strategies.
   */
  enum KafkaResetOffsetStrategies {
    LATEST, EARLIEST
  }

  /**
   * Configs to be passed for this source. All standard Kafka consumer configs are also respected
   */
  public static class Config {

    private static final String KAFKA_TOPIC_NAME = "hoodie.deltastreamer.source.kafka.topic";
    public static final String KAFKA_CHECKPOINT_TYPE = "hoodie.deltastreamer.source.kafka.checkpoint.type";
    public static final String KAFKA_CHECKPOINT_TYPE_TIMESTAMP = "timestamp";
    private static final String MAX_EVENTS_FROM_KAFKA_SOURCE_PROP = "hoodie.deltastreamer.kafka.source.maxEvents";
    // "auto.offset.reset" is kafka native config param. Do not change the config param name.
    public static final String KAFKA_AUTO_OFFSET_RESET = "auto.offset.reset";
    private static final KafkaResetOffsetStrategies DEFAULT_KAFKA_AUTO_OFFSET_RESET = KafkaResetOffsetStrategies.LATEST;
    public static final long DEFAULT_MAX_EVENTS_FROM_KAFKA_SOURCE = 5000000;
    public static long maxEventsFromKafkaSource = DEFAULT_MAX_EVENTS_FROM_KAFKA_SOURCE;
  }

  private final HashMap<String, Object> kafkaParams;
  private final TypedProperties props;
  protected final String topicName;
<<<<<<< HEAD
  private final String kafkaCheckpointType;
=======
  private KafkaResetOffsetStrategies autoResetValue;
>>>>>>> 7fed7352

  public KafkaOffsetGen(TypedProperties props) {
    this.props = props;

    kafkaParams = new HashMap<>();
    props.keySet().stream().filter(prop -> {
      // In order to prevent printing unnecessary warn logs, here filter out the hoodie
      // configuration items before passing to kafkaParams
      return !prop.toString().startsWith("hoodie.");
    }).forEach(prop -> {
      kafkaParams.put(prop.toString(), props.get(prop.toString()));
    });
    DataSourceUtils.checkRequiredProperties(props, Collections.singletonList(Config.KAFKA_TOPIC_NAME));
    topicName = props.getString(Config.KAFKA_TOPIC_NAME);
<<<<<<< HEAD
    kafkaCheckpointType = props.getString(Config.KAFKA_CHECKPOINT_TYPE, "string");
=======
    String kafkaAutoResetOffsetsStr = props.getString(Config.KAFKA_AUTO_OFFSET_RESET, Config.DEFAULT_KAFKA_AUTO_OFFSET_RESET.name().toLowerCase());
    boolean found = false;
    for (KafkaResetOffsetStrategies entry: KafkaResetOffsetStrategies.values()) {
      if (entry.name().toLowerCase().equals(kafkaAutoResetOffsetsStr)) {
        found = true;
        autoResetValue = entry;
        break;
      }
    }
    if (!found) {
      throw new HoodieDeltaStreamerException(Config.KAFKA_AUTO_OFFSET_RESET + " config set to unknown value " + kafkaAutoResetOffsetsStr);
    }
>>>>>>> 7fed7352
  }

  public OffsetRange[] getNextOffsetRanges(Option<String> lastCheckpointStr, long sourceLimit, HoodieDeltaStreamerMetrics metrics) {

    // Obtain current metadata for the topic
    Map<TopicPartition, Long> fromOffsets;
    Map<TopicPartition, Long> toOffsets;
    try (KafkaConsumer consumer = new KafkaConsumer(kafkaParams)) {
      if (!checkTopicExists(consumer)) {
        throw new HoodieException("Kafka topic:" + topicName + " does not exist");
      }
      List<PartitionInfo> partitionInfoList;
      partitionInfoList = consumer.partitionsFor(topicName);
      Set<TopicPartition> topicPartitions = partitionInfoList.stream()
              .map(x -> new TopicPartition(x.topic(), x.partition())).collect(Collectors.toSet());

      if (Config.KAFKA_CHECKPOINT_TYPE_TIMESTAMP.equals(kafkaCheckpointType)) {
        lastCheckpointStr = getOffsetsByTimestamp(consumer, partitionInfoList, topicName, Long.parseLong(lastCheckpointStr.get()));
      }
      // Determine the offset ranges to read from
      if (lastCheckpointStr.isPresent() && !lastCheckpointStr.get().isEmpty() && checkTopicCheckpoint(lastCheckpointStr)) {
        fromOffsets = fetchValidOffsets(consumer, lastCheckpointStr, topicPartitions);
        metrics.updateDeltaStreamerKafkaDelayCountMetrics(delayOffsetCalculation(lastCheckpointStr, topicPartitions, consumer));
      } else {
        switch (autoResetValue) {
          case EARLIEST:
            fromOffsets = consumer.beginningOffsets(topicPartitions);
            break;
          case LATEST:
            fromOffsets = consumer.endOffsets(topicPartitions);
            break;
          default:
            throw new HoodieNotSupportedException("Auto reset value must be one of 'earliest' or 'latest' ");
        }
      }

      // Obtain the latest offsets.
      toOffsets = consumer.endOffsets(topicPartitions);
    }

    // Come up with final set of OffsetRanges to read (account for new partitions, limit number of events)
    long maxEventsToReadFromKafka = props.getLong(Config.MAX_EVENTS_FROM_KAFKA_SOURCE_PROP,
        Config.maxEventsFromKafkaSource);

    long numEvents;
    if (sourceLimit == Long.MAX_VALUE) {
      numEvents = maxEventsToReadFromKafka;
      LOG.info("SourceLimit not configured, set numEvents to default value : " + maxEventsToReadFromKafka);
    } else {
      numEvents = sourceLimit;
    }

    if (numEvents < toOffsets.size()) {
      throw new HoodieException("sourceLimit should not be less than the number of kafka partitions");
    }

    return CheckpointUtils.computeOffsetRanges(fromOffsets, toOffsets, numEvents);
  }

  /**
   * Fetch checkpoint offsets for each partition.
   * @param consumer instance of {@link KafkaConsumer} to fetch offsets from.
   * @param lastCheckpointStr last checkpoint string.
   * @param topicPartitions set of topic partitions.
   * @return a map of Topic partitions to offsets.
   */
  private Map<TopicPartition, Long> fetchValidOffsets(KafkaConsumer consumer,
                                                        Option<String> lastCheckpointStr, Set<TopicPartition> topicPartitions) {
    Map<TopicPartition, Long> earliestOffsets = consumer.beginningOffsets(topicPartitions);
    Map<TopicPartition, Long> checkpointOffsets = CheckpointUtils.strToOffsets(lastCheckpointStr.get());
    boolean checkpointOffsetReseter = checkpointOffsets.entrySet().stream()
        .anyMatch(offset -> offset.getValue() < earliestOffsets.get(offset.getKey()));
    return checkpointOffsetReseter ? earliestOffsets : checkpointOffsets;
  }

  private Long delayOffsetCalculation(Option<String> lastCheckpointStr, Set<TopicPartition> topicPartitions, KafkaConsumer consumer) {
    Long delayCount = 0L;
    Map<TopicPartition, Long> checkpointOffsets = CheckpointUtils.strToOffsets(lastCheckpointStr.get());
    Map<TopicPartition, Long> lastOffsets = consumer.endOffsets(topicPartitions);

    for (Map.Entry<TopicPartition, Long> entry : lastOffsets.entrySet()) {
      Long offect = checkpointOffsets.getOrDefault(entry.getKey(), 0L);
      delayCount += entry.getValue() - offect > 0 ? entry.getValue() - offect : 0L;
    }
    return delayCount;
  }

  /**
   * Get the checkpoint by timestamp.
   * @param consumer
   * @param topicName
   * @param timestamp
   * @return
   */
  private Option<String> getOffsetsByTimestamp(KafkaConsumer consumer, List<PartitionInfo> partitionInfoList, String topicName, Long timestamp) {

    Map<TopicPartition, Long> topicPartitions = partitionInfoList.stream()
                                                    .map(x -> new TopicPartition(x.topic(), x.partition()))
                                                    .collect(Collectors.toMap(Function.identity(), x -> timestamp));

    Map<TopicPartition, OffsetAndTimestamp> offsetAndTimestamp = consumer.offsetsForTimes(topicPartitions);

    StringBuilder sb = new StringBuilder();
    sb.append(topicName + ",");
    for (Map.Entry<TopicPartition, OffsetAndTimestamp> map : offsetAndTimestamp.entrySet()) {
      if (map.getValue() != null) {
        sb.append(map.getKey().partition()).append(":").append(map.getValue().offset()).append(",");
      }
    }
    return Option.of(sb.deleteCharAt(sb.length() - 1).toString());
  }


  /**
   * Check if topic exists.
   * @param consumer kafka consumer
   * @return
   */
  public boolean checkTopicExists(KafkaConsumer consumer)  {
    Map<String, List<PartitionInfo>> result = consumer.listTopics();
    return result.containsKey(topicName);
  }

  private boolean checkTopicCheckpoint(Option<String> lastCheckpointStr) {
    Matcher matcher = pattern.matcher(lastCheckpointStr.get());
    return matcher.matches();
  }

  public String getTopicName() {
    return topicName;
  }

  public HashMap<String, Object> getKafkaParams() {
    return kafkaParams;
  }
}<|MERGE_RESOLUTION|>--- conflicted
+++ resolved
@@ -21,11 +21,8 @@
 import org.apache.hudi.DataSourceUtils;
 import org.apache.hudi.common.config.TypedProperties;
 import org.apache.hudi.common.util.Option;
-<<<<<<< HEAD
 import org.apache.hudi.common.util.StringUtils;
-=======
 import org.apache.hudi.exception.HoodieDeltaStreamerException;
->>>>>>> 7fed7352
 import org.apache.hudi.exception.HoodieException;
 import org.apache.hudi.exception.HoodieNotSupportedException;
 
@@ -46,12 +43,9 @@
 import java.util.List;
 import java.util.Map;
 import java.util.Set;
-<<<<<<< HEAD
 import java.util.function.Function;
-=======
 import java.util.regex.Matcher;
 import java.util.regex.Pattern;
->>>>>>> 7fed7352
 import java.util.stream.Collectors;
 
 /**
@@ -178,11 +172,8 @@
   private final HashMap<String, Object> kafkaParams;
   private final TypedProperties props;
   protected final String topicName;
-<<<<<<< HEAD
+  private KafkaResetOffsetStrategies autoResetValue;
   private final String kafkaCheckpointType;
-=======
-  private KafkaResetOffsetStrategies autoResetValue;
->>>>>>> 7fed7352
 
   public KafkaOffsetGen(TypedProperties props) {
     this.props = props;
@@ -197,9 +188,7 @@
     });
     DataSourceUtils.checkRequiredProperties(props, Collections.singletonList(Config.KAFKA_TOPIC_NAME));
     topicName = props.getString(Config.KAFKA_TOPIC_NAME);
-<<<<<<< HEAD
     kafkaCheckpointType = props.getString(Config.KAFKA_CHECKPOINT_TYPE, "string");
-=======
     String kafkaAutoResetOffsetsStr = props.getString(Config.KAFKA_AUTO_OFFSET_RESET, Config.DEFAULT_KAFKA_AUTO_OFFSET_RESET.name().toLowerCase());
     boolean found = false;
     for (KafkaResetOffsetStrategies entry: KafkaResetOffsetStrategies.values()) {
@@ -212,7 +201,6 @@
     if (!found) {
       throw new HoodieDeltaStreamerException(Config.KAFKA_AUTO_OFFSET_RESET + " config set to unknown value " + kafkaAutoResetOffsetsStr);
     }
->>>>>>> 7fed7352
   }
 
   public OffsetRange[] getNextOffsetRanges(Option<String> lastCheckpointStr, long sourceLimit, HoodieDeltaStreamerMetrics metrics) {
