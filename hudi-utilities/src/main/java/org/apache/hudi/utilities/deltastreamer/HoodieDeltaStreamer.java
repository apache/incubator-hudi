/*
 * Licensed to the Apache Software Foundation (ASF) under one
 * or more contributor license agreements.  See the NOTICE file
 * distributed with this work for additional information
 * regarding copyright ownership.  The ASF licenses this file
 * to you under the Apache License, Version 2.0 (the
 * "License"); you may not use this file except in compliance
 * with the License.  You may obtain a copy of the License at
 *
 *      http://www.apache.org/licenses/LICENSE-2.0
 *
 * Unless required by applicable law or agreed to in writing, software
 * distributed under the License is distributed on an "AS IS" BASIS,
 * WITHOUT WARRANTIES OR CONDITIONS OF ANY KIND, either express or implied.
 * See the License for the specific language governing permissions and
 * limitations under the License.
 */

package org.apache.hudi.utilities.deltastreamer;

import org.apache.hudi.HoodieWriteClient;
import org.apache.hudi.common.model.HoodieTableType;
import org.apache.hudi.common.model.OverwriteWithLatestAvroPayload;
import org.apache.hudi.common.table.HoodieTableMetaClient;
import org.apache.hudi.common.table.HoodieTimeline;
import org.apache.hudi.common.table.timeline.HoodieInstant;
import org.apache.hudi.common.table.timeline.HoodieInstant.State;
import org.apache.hudi.common.util.CompactionUtils;
import org.apache.hudi.common.util.FSUtils;
import org.apache.hudi.common.util.Option;
import org.apache.hudi.common.util.TypedProperties;
import org.apache.hudi.common.util.collection.Pair;
import org.apache.hudi.exception.HoodieException;
import org.apache.hudi.exception.HoodieIOException;
import org.apache.hudi.utilities.HiveIncrementalPuller;
import org.apache.hudi.utilities.UtilHelpers;
import org.apache.hudi.utilities.schema.SchemaProvider;
import org.apache.hudi.utilities.sources.JsonDFSSource;

import com.beust.jcommander.IStringConverter;
import com.beust.jcommander.JCommander;
import com.beust.jcommander.Parameter;
import com.beust.jcommander.ParameterException;
import com.google.common.base.Preconditions;
import org.apache.hadoop.conf.Configuration;
import org.apache.hadoop.fs.FileSystem;
import org.apache.hadoop.fs.Path;
import org.apache.hadoop.hive.conf.HiveConf;
import org.apache.log4j.LogManager;
import org.apache.log4j.Logger;
import org.apache.spark.api.java.JavaSparkContext;
import org.apache.spark.sql.SparkSession;

import java.io.IOException;
import java.io.Serializable;
import java.util.ArrayList;
import java.util.List;
import java.util.Map;
import java.util.concurrent.BlockingQueue;
import java.util.concurrent.CompletableFuture;
import java.util.concurrent.ExecutorService;
import java.util.concurrent.Executors;
import java.util.concurrent.LinkedBlockingQueue;
import java.util.concurrent.TimeUnit;
import java.util.concurrent.locks.Condition;
import java.util.concurrent.locks.ReentrantLock;
import java.util.stream.Collectors;
import java.util.stream.IntStream;

/**
 * An Utility which can incrementally take the output from {@link HiveIncrementalPuller} and apply it to the target
 * table. Does not maintain any state, queries at runtime to see how far behind the target table is from the source
 * table. This can be overriden to force sync from a timestamp.
 *
 * In continuous mode, DeltaStreamer runs in loop-mode going through the below operations (a) pull-from-source (b)
 * write-to-sink (c) Schedule Compactions if needed (d) Conditionally Sync to Hive each cycle. For MOR table with
 * continuous mode enabled, a separate compactor thread is allocated to execute compactions
 */
public class HoodieDeltaStreamer implements Serializable {

  private static final Logger LOG = LogManager.getLogger(HoodieDeltaStreamer.class);

  public static String CHECKPOINT_KEY = "deltastreamer.checkpoint.key";

  private final transient Config cfg;

  private transient DeltaSyncService deltaSyncService;

  public HoodieDeltaStreamer(Config cfg, JavaSparkContext jssc) throws IOException {
    this(cfg, jssc, FSUtils.getFs(cfg.targetBasePath, jssc.hadoopConfiguration()),
        getDefaultHiveConf(jssc.hadoopConfiguration()));
  }

  public HoodieDeltaStreamer(Config cfg, JavaSparkContext jssc, TypedProperties props) throws IOException {
    this(cfg, jssc, FSUtils.getFs(cfg.targetBasePath, jssc.hadoopConfiguration()),
        getDefaultHiveConf(jssc.hadoopConfiguration()), props);
  }

  public HoodieDeltaStreamer(Config cfg, JavaSparkContext jssc, FileSystem fs, HiveConf hiveConf,
                             TypedProperties properties) throws IOException {
    this.cfg = cfg;
    this.deltaSyncService = new DeltaSyncService(cfg, jssc, fs, hiveConf, properties);
  }

  public HoodieDeltaStreamer(Config cfg, JavaSparkContext jssc, FileSystem fs, HiveConf hiveConf) throws IOException {
    this.cfg = cfg;
    this.deltaSyncService = new DeltaSyncService(cfg, jssc, fs, hiveConf);
  }

  public void shutdownGracefully() {
    deltaSyncService.shutdown(false);
  }

  private static HiveConf getDefaultHiveConf(Configuration cfg) {
    HiveConf hiveConf = new HiveConf();
    hiveConf.addResource(cfg);
    return hiveConf;
  }

  /**
   * Main method to start syncing.
   * 
   * @throws Exception
   */
  public void sync() throws Exception {
    if (cfg.continuousMode) {
      deltaSyncService.start(this::onDeltaSyncShutdown);
      deltaSyncService.waitForShutdown();
      LOG.info("Delta Sync shutting down");
    } else {
      LOG.info("Delta Streamer running only single round");
      try {
        deltaSyncService.getDeltaSync().syncOnce();
      } catch (Exception ex) {
        LOG.error("Got error running delta sync once. Shutting down", ex);
        throw ex;
      } finally {
        deltaSyncService.close();
        LOG.info("Shut down deltastreamer");
      }
    }
  }

  private boolean onDeltaSyncShutdown(boolean error) {
    LOG.info("DeltaSync shutdown. Closing write client. Error?" + error);
    deltaSyncService.close();
    return true;
  }

  public enum Operation {
    UPSERT, INSERT, BULK_INSERT
  }

  private static class OperationConvertor implements IStringConverter<Operation> {

    @Override
    public Operation convert(String value) throws ParameterException {
      return Operation.valueOf(value);
    }
  }

  public static class Config implements Serializable {

    @Parameter(names = {"--target-base-path"},
        description = "base path for the target hoodie table. "
            + "(Will be created if did not exist first time around. If exists, expected to be a hoodie table)",
        required = true)
    public String targetBasePath;

<<<<<<< HEAD
    @Parameter(names = {"--base-path-prefix"},
        description = "base path prefix for multi table support via HoodieMultiTableDeltaStreamer class")
    public String basePathPrefix;

    // TODO: How to obtain hive configs to register?
=======
>>>>>>> cdb028f1
    @Parameter(names = {"--target-table"}, description = "name of the target table in Hive", required = true)
    public String targetTableName;

    @Parameter(names = {"--table-type"}, description = "Type of table. COPY_ON_WRITE (or) MERGE_ON_READ", required = true)
    public String tableType;

    @Parameter(names = {"--props"}, description = "path to properties file on localfs or dfs, with configurations for "
        + "hoodie client, schema provider, key generator and data source. For hoodie client props, sane defaults are "
        + "used, but recommend use to provide basic things like metrics endpoints, hive configs etc. For sources, refer"
        + "to individual classes, for supported properties.")
    public String propsFilePath =
        "file://" + System.getProperty("user.dir") + "/src/test/resources/delta-streamer-config/dfs-source.properties";

    @Parameter(names = {"--custom-props"}, description = "path to properties file on localfs or dfs, with configurations for "
        + "individual onboarded tables")
    public String customPropsFilePath = null;

    @Parameter(names = {"--hoodie-conf"}, description = "Any configuration that can be set in the properties file "
        + "(using the CLI parameter \"--propsFilePath\") can also be passed command line using this parameter")
    public List<String> configs = new ArrayList<>();

    @Parameter(names = {"--source-class"},
        description = "Subclass of org.apache.hudi.utilities.sources to read data. "
            + "Built-in options: org.apache.hudi.utilities.sources.{JsonDFSSource (default), AvroDFSSource, "
            + "JsonKafkaSource, AvroKafkaSource, HiveIncrPullSource}")
    public String sourceClassName = JsonDFSSource.class.getName();

    @Parameter(names = {"--source-ordering-field"}, description = "Field within source record to decide how"
        + " to break ties between records with same key in input data. Default: 'ts' holding unix timestamp of record")
    public String sourceOrderingField = "ts";

    @Parameter(names = {"--payload-class"}, description = "subclass of HoodieRecordPayload, that works off "
        + "a GenericRecord. Implement your own, if you want to do something other than overwriting existing value")
    public String payloadClassName = OverwriteWithLatestAvroPayload.class.getName();

    @Parameter(names = {"--schemaprovider-class"}, description = "subclass of org.apache.hudi.utilities.schema"
        + ".SchemaProvider to attach schemas to input & target table data, built in options: "
        + "org.apache.hudi.utilities.schema.FilebasedSchemaProvider."
        + "Source (See org.apache.hudi.utilities.sources.Source) implementation can implement their own SchemaProvider."
        + " For Sources that return Dataset<Row>, the schema is obtained implicitly. "
        + "However, this CLI option allows overriding the schemaprovider returned by Source.")
    public String schemaProviderClassName = null;

    @Parameter(names = {"--transformer-class"},
        description = "subclass of org.apache.hudi.utilities.transform.Transformer"
            + ". Allows transforming raw source Dataset to a target Dataset (conforming to target schema) before "
            + "writing. Default : Not set. E:g - org.apache.hudi.utilities.transform.SqlQueryBasedTransformer (which "
            + "allows a SQL query templated to be passed as a transformation function)")
    public String transformerClassName = null;

    @Parameter(names = {"--source-limit"}, description = "Maximum amount of data to read from source. "
        + "Default: No limit For e.g: DFS-Source => max bytes to read, Kafka-Source => max events to read")
    public long sourceLimit = Long.MAX_VALUE;

    @Parameter(names = {"--op"}, description = "Takes one of these values : UPSERT (default), INSERT (use when input "
        + "is purely new data/inserts to gain speed)", converter = OperationConvertor.class)
    public Operation operation = Operation.UPSERT;

    @Parameter(names = {"--filter-dupes"},
        description = "Should duplicate records from source be dropped/filtered out before insert/bulk-insert")
    public Boolean filterDupes = false;

    @Parameter(names = {"--enable-hive-sync"}, description = "Enable syncing to hive")
    public Boolean enableHiveSync = false;

    @Parameter(names = {"--max-pending-compactions"},
        description = "Maximum number of outstanding inflight/requested compactions. Delta Sync will not happen unless"
            + "outstanding compactions is less than this number")
    public Integer maxPendingCompactions = 5;

    @Parameter(names = {"--continuous"}, description = "Delta Streamer runs in continuous mode running"
        + " source-fetch -> Transform -> Hudi Write in loop")
    public Boolean continuousMode = false;

    @Parameter(names = {"--min-sync-interval-seconds"},
        description = "the min sync interval of each sync in continuous mode")
    public Integer minSyncIntervalSeconds = 0;

    @Parameter(names = {"--spark-master"}, description = "spark master to use.")
    public String sparkMaster = "local[2]";

    @Parameter(names = {"--commit-on-errors"}, description = "Commit even when some records failed to be written")
    public Boolean commitOnErrors = false;

    @Parameter(names = {"--delta-sync-scheduling-weight"},
        description = "Scheduling weight for delta sync as defined in "
            + "https://spark.apache.org/docs/latest/job-scheduling.html")
    public Integer deltaSyncSchedulingWeight = 1;

    @Parameter(names = {"--compact-scheduling-weight"}, description = "Scheduling weight for compaction as defined in "
        + "https://spark.apache.org/docs/latest/job-scheduling.html")
    public Integer compactSchedulingWeight = 1;

    @Parameter(names = {"--delta-sync-scheduling-minshare"}, description = "Minshare for delta sync as defined in "
        + "https://spark.apache.org/docs/latest/job-scheduling.html")
    public Integer deltaSyncSchedulingMinShare = 0;

    @Parameter(names = {"--compact-scheduling-minshare"}, description = "Minshare for compaction as defined in "
        + "https://spark.apache.org/docs/latest/job-scheduling.html")
    public Integer compactSchedulingMinShare = 0;

    /**
     * Compaction is enabled for MoR table by default. This flag disables it
     */
    @Parameter(names = {"--disable-compaction"},
        description = "Compaction is enabled for MoR table by default. This flag disables it ")
    public Boolean forceDisableCompaction = false;

    /**
     * Resume Delta Streamer from this checkpoint.
     */
    @Parameter(names = {"--checkpoint"}, description = "Resume Delta Streamer from this checkpoint.")
    public String checkpoint = null;

    @Parameter(names = {"--help", "-h"}, help = true)
    public Boolean help = false;

    public boolean isAsyncCompactionEnabled() {
      return continuousMode && !forceDisableCompaction
          && HoodieTableType.MERGE_ON_READ.equals(HoodieTableType.valueOf(tableType));
    }

    public boolean isInlineCompactionEnabled() {
      return !continuousMode && !forceDisableCompaction
          && HoodieTableType.MERGE_ON_READ.equals(HoodieTableType.valueOf(tableType));
    }
  }

  public static void main(String[] args) throws Exception {
    final Config cfg = new Config();
    JCommander cmd = new JCommander(cfg, null, args);
    if (cfg.help || args.length == 0) {
      cmd.usage();
      System.exit(1);
    }

    Map<String, String> additionalSparkConfigs = SchedulerConfGenerator.getSparkSchedulingConfigs(cfg);
    JavaSparkContext jssc =
        UtilHelpers.buildSparkContext("delta-streamer-" + cfg.targetTableName, cfg.sparkMaster, additionalSparkConfigs);
    try {
      new HoodieDeltaStreamer(cfg, jssc).sync();
    } finally {
      jssc.stop();
    }
  }

  /**
   * Syncs data either in single-run or in continuous mode.
   */
  public static class DeltaSyncService extends AbstractDeltaStreamerService {

    /**
     * Delta Sync Config.
     */
    private final HoodieDeltaStreamer.Config cfg;

    /**
     * Schema provider that supplies the command for reading the input and writing out the target table.
     */
    private transient SchemaProvider schemaProvider;

    /**
     * Spark Session.
     */
    private transient SparkSession sparkSession;

    /**
     * Spark context.
     */
    private transient JavaSparkContext jssc;

    /**
     * Bag of properties with source, hoodie client, key generator etc.
     */
    TypedProperties props;

    /**
     * Async Compactor Service.
     */
    private AsyncCompactService asyncCompactService;

    /**
     * Table Type.
     */
    private final HoodieTableType tableType;

    /**
     * Delta Sync.
     */
    private transient DeltaSync deltaSync;

    public DeltaSyncService(Config cfg, JavaSparkContext jssc, FileSystem fs, HiveConf hiveConf,
                            TypedProperties properties) throws IOException {
      this.cfg = cfg;
      this.jssc = jssc;
      this.sparkSession = SparkSession.builder().config(jssc.getConf()).getOrCreate();

      if (fs.exists(new Path(cfg.targetBasePath))) {
        HoodieTableMetaClient meta =
            new HoodieTableMetaClient(new Configuration(fs.getConf()), cfg.targetBasePath, false);
        tableType = meta.getTableType();
        // This will guarantee there is no surprise with table type
        Preconditions.checkArgument(tableType.equals(HoodieTableType.valueOf(cfg.storageType)),
            "Hoodie table is of type " + tableType + " but passed in CLI argument is " + cfg.storageType);
      } else {
        tableType = HoodieTableType.valueOf(cfg.storageType);
      }

      this.props = properties;
      LOG.info("Creating delta streamer with configs : " + props.toString());
      this.schemaProvider = UtilHelpers.createSchemaProvider(cfg.schemaProviderClassName, props, jssc);

      deltaSync = new DeltaSync(cfg, sparkSession, schemaProvider, tableType, props, jssc, fs, hiveConf,
        this::onInitializingWriteClient);

    }

    public DeltaSyncService(HoodieDeltaStreamer.Config cfg, JavaSparkContext jssc, FileSystem fs, HiveConf hiveConf)
        throws IOException {
      this.cfg = cfg;
      this.jssc = jssc;
      this.sparkSession = SparkSession.builder().config(jssc.getConf()).getOrCreate();

      if (fs.exists(new Path(cfg.targetBasePath))) {
        HoodieTableMetaClient meta =
            new HoodieTableMetaClient(new Configuration(fs.getConf()), cfg.targetBasePath, false);
        tableType = meta.getTableType();
        // This will guarantee there is no surprise with table type
        Preconditions.checkArgument(tableType.equals(HoodieTableType.valueOf(cfg.tableType)),
            "Hoodie table is of type " + tableType + " but passed in CLI argument is " + cfg.tableType);
      } else {
        tableType = HoodieTableType.valueOf(cfg.tableType);
      }

      this.props = UtilHelpers.readConfig(fs, new Path(cfg.propsFilePath), cfg.configs).getConfig();
      LOG.info("Creating delta streamer with configs : " + props.toString());
      this.schemaProvider = UtilHelpers.createSchemaProvider(cfg.schemaProviderClassName, props, jssc);

      if (cfg.filterDupes) {
        cfg.operation = cfg.operation == Operation.UPSERT ? Operation.INSERT : cfg.operation;
      }

      deltaSync = new DeltaSync(cfg, sparkSession, schemaProvider, tableType, props, jssc, fs, hiveConf,
          this::onInitializingWriteClient);
    }

    public DeltaSync getDeltaSync() {
      return deltaSync;
    }

    @Override
    protected Pair<CompletableFuture, ExecutorService> startService() {
      ExecutorService executor = Executors.newFixedThreadPool(1);
      return Pair.of(CompletableFuture.supplyAsync(() -> {
        boolean error = false;
        if (cfg.isAsyncCompactionEnabled()) {
          // set Scheduler Pool.
          LOG.info("Setting Spark Pool name for delta-sync to " + SchedulerConfGenerator.DELTASYNC_POOL_NAME);
          jssc.setLocalProperty("spark.scheduler.pool", SchedulerConfGenerator.DELTASYNC_POOL_NAME);
        }
        try {
          while (!isShutdownRequested()) {
            try {
              long start = System.currentTimeMillis();
              Option<String> scheduledCompactionInstant = deltaSync.syncOnce();
              if (scheduledCompactionInstant.isPresent()) {
                LOG.info("Enqueuing new pending compaction instant (" + scheduledCompactionInstant + ")");
                asyncCompactService.enqueuePendingCompaction(new HoodieInstant(State.REQUESTED,
                    HoodieTimeline.COMPACTION_ACTION, scheduledCompactionInstant.get()));
                asyncCompactService.waitTillPendingCompactionsReducesTo(cfg.maxPendingCompactions);
              }
              long toSleepMs = cfg.minSyncIntervalSeconds * 1000 - (System.currentTimeMillis() - start);
              if (toSleepMs > 0) {
                LOG.info("Last sync ran less than min sync interval: " + cfg.minSyncIntervalSeconds + " s, sleep: "
                    + toSleepMs + " ms.");
                Thread.sleep(toSleepMs);
              }
            } catch (Exception e) {
              LOG.error("Shutting down delta-sync due to exception", e);
              error = true;
              throw new HoodieException(e.getMessage(), e);
            }
          }
        } finally {
          shutdownCompactor(error);
        }
        return true;
      }, executor), executor);
    }

    /**
     * Shutdown compactor as DeltaSync is shutdown.
     */
    private void shutdownCompactor(boolean error) {
      LOG.info("Delta Sync shutdown. Error ?" + error);
      if (asyncCompactService != null) {
        LOG.warn("Gracefully shutting down compactor");
        asyncCompactService.shutdown(false);
      }
    }

    /**
     * Callback to initialize write client and start compaction service if required.
     * 
     * @param writeClient HoodieWriteClient
     * @return
     */
    protected Boolean onInitializingWriteClient(HoodieWriteClient writeClient) {
      if (cfg.isAsyncCompactionEnabled()) {
        asyncCompactService = new AsyncCompactService(jssc, writeClient);
        // Enqueue existing pending compactions first
        HoodieTableMetaClient meta =
            new HoodieTableMetaClient(new Configuration(jssc.hadoopConfiguration()), cfg.targetBasePath, true);
        List<HoodieInstant> pending = CompactionUtils.getPendingCompactionInstantTimes(meta);
        pending.stream().forEach(hoodieInstant -> asyncCompactService.enqueuePendingCompaction(hoodieInstant));
        asyncCompactService.start((error) -> {
          // Shutdown DeltaSync
          shutdown(false);
          return true;
        });
        try {
          asyncCompactService.waitTillPendingCompactionsReducesTo(cfg.maxPendingCompactions);
        } catch (InterruptedException ie) {
          throw new HoodieException(ie);
        }
      }
      return true;
    }

    /**
     * Close all resources.
     */
    public void close() {
      if (null != deltaSync) {
        deltaSync.close();
      }
    }

    public SchemaProvider getSchemaProvider() {
      return schemaProvider;
    }

    public SparkSession getSparkSession() {
      return sparkSession;
    }

    public JavaSparkContext getJavaSparkContext() {
      return jssc;
    }

    public AsyncCompactService getAsyncCompactService() {
      return asyncCompactService;
    }

    public TypedProperties getProps() {
      return props;
    }
  }

  /**
   * Async Compactor Service tha runs in separate thread. Currently, only one compactor is allowed to run at any time.
   */
  public static class AsyncCompactService extends AbstractDeltaStreamerService {

    private final int maxConcurrentCompaction;
    private transient Compactor compactor;
    private transient JavaSparkContext jssc;
    private transient BlockingQueue<HoodieInstant> pendingCompactions = new LinkedBlockingQueue<>();
    private transient ReentrantLock queueLock = new ReentrantLock();
    private transient Condition consumed = queueLock.newCondition();

    public AsyncCompactService(JavaSparkContext jssc, HoodieWriteClient client) {
      this.jssc = jssc;
      this.compactor = new Compactor(client, jssc);
      this.maxConcurrentCompaction = 1;
    }

    /**
     * Enqueues new Pending compaction.
     */
    public void enqueuePendingCompaction(HoodieInstant instant) {
      pendingCompactions.add(instant);
    }

    /**
     * Wait till outstanding pending compactions reduces to the passed in value.
     * 
     * @param numPendingCompactions Maximum pending compactions allowed
     * @throws InterruptedException
     */
    public void waitTillPendingCompactionsReducesTo(int numPendingCompactions) throws InterruptedException {
      try {
        queueLock.lock();
        while (!isShutdown() && (pendingCompactions.size() > numPendingCompactions)) {
          consumed.await();
        }
      } finally {
        queueLock.unlock();
      }
    }

    /**
     * Fetch Next pending compaction if available.
     * 
     * @return
     * @throws InterruptedException
     */
    private HoodieInstant fetchNextCompactionInstant() throws InterruptedException {
      LOG.info("Compactor waiting for next instant for compaction upto 60 seconds");
      HoodieInstant instant = pendingCompactions.poll(60, TimeUnit.SECONDS);
      if (instant != null) {
        try {
          queueLock.lock();
          // Signal waiting thread
          consumed.signal();
        } finally {
          queueLock.unlock();
        }
      }
      return instant;
    }

    /**
     * Start Compaction Service.
     */
    @Override
    protected Pair<CompletableFuture, ExecutorService> startService() {
      ExecutorService executor = Executors.newFixedThreadPool(maxConcurrentCompaction);
      List<CompletableFuture<Boolean>> compactionFutures =
          IntStream.range(0, maxConcurrentCompaction).mapToObj(i -> CompletableFuture.supplyAsync(() -> {
            try {
              // Set Compactor Pool Name for allowing users to prioritize compaction
              LOG.info("Setting Spark Pool name for compaction to " + SchedulerConfGenerator.COMPACT_POOL_NAME);
              jssc.setLocalProperty("spark.scheduler.pool", SchedulerConfGenerator.COMPACT_POOL_NAME);

              while (!isShutdownRequested()) {
                final HoodieInstant instant = fetchNextCompactionInstant();
                if (null != instant) {
                  compactor.compact(instant);
                }
              }
              LOG.info("Compactor shutting down properly!!");
            } catch (InterruptedException ie) {
              LOG.warn("Compactor executor thread got interrupted exception. Stopping", ie);
            } catch (IOException e) {
              LOG.error("Compactor executor failed", e);
              throw new HoodieIOException(e.getMessage(), e);
            }
            return true;
          }, executor)).collect(Collectors.toList());
      return Pair.of(CompletableFuture.allOf(compactionFutures.stream().toArray(CompletableFuture[]::new)), executor);
    }
  }

  public DeltaSyncService getDeltaSyncService() {
    return deltaSyncService;
  }
}<|MERGE_RESOLUTION|>--- conflicted
+++ resolved
@@ -167,14 +167,11 @@
         required = true)
     public String targetBasePath;
 
-<<<<<<< HEAD
     @Parameter(names = {"--base-path-prefix"},
         description = "base path prefix for multi table support via HoodieMultiTableDeltaStreamer class")
     public String basePathPrefix;
 
     // TODO: How to obtain hive configs to register?
-=======
->>>>>>> cdb028f1
     @Parameter(names = {"--target-table"}, description = "name of the target table in Hive", required = true)
     public String targetTableName;
 
@@ -377,10 +374,10 @@
             new HoodieTableMetaClient(new Configuration(fs.getConf()), cfg.targetBasePath, false);
         tableType = meta.getTableType();
         // This will guarantee there is no surprise with table type
-        Preconditions.checkArgument(tableType.equals(HoodieTableType.valueOf(cfg.storageType)),
-            "Hoodie table is of type " + tableType + " but passed in CLI argument is " + cfg.storageType);
+        Preconditions.checkArgument(tableType.equals(HoodieTableType.valueOf(cfg.tableType)),
+            "Hoodie table is of type " + tableType + " but passed in CLI argument is " + cfg.tableType);
       } else {
-        tableType = HoodieTableType.valueOf(cfg.storageType);
+        tableType = HoodieTableType.valueOf(cfg.tableType);
       }
 
       this.props = properties;
