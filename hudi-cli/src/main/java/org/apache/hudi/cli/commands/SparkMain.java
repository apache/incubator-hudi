/*
 * Licensed to the Apache Software Foundation (ASF) under one
 * or more contributor license agreements.  See the NOTICE file
 * distributed with this work for additional information
 * regarding copyright ownership.  The ASF licenses this file
 * to you under the Apache License, Version 2.0 (the
 * "License"); you may not use this file except in compliance
 * with the License.  You may obtain a copy of the License at
 *
 *      http://www.apache.org/licenses/LICENSE-2.0
 *
 * Unless required by applicable law or agreed to in writing, software
 * distributed under the License is distributed on an "AS IS" BASIS,
 * WITHOUT WARRANTIES OR CONDITIONS OF ANY KIND, either express or implied.
 * See the License for the specific language governing permissions and
 * limitations under the License.
 */

package org.apache.hudi.cli.commands;

import org.apache.hudi.cli.DeDupeType;
import org.apache.hudi.cli.DedupeSparkJob;
import org.apache.hudi.cli.utils.SparkUtil;
import org.apache.hudi.client.HoodieWriteClient;
import org.apache.hudi.common.fs.FSUtils;
import org.apache.hudi.common.util.Option;
import org.apache.hudi.common.util.StringUtils;
import org.apache.hudi.config.HoodieIndexConfig;
import org.apache.hudi.config.HoodieWriteConfig;
import org.apache.hudi.index.HoodieIndex;
import org.apache.hudi.table.action.compact.strategy.UnBoundedCompactionStrategy;
import org.apache.hudi.utilities.HDFSParquetImporter;
import org.apache.hudi.utilities.HDFSParquetImporter.Config;
import org.apache.hudi.utilities.HoodieCleaner;
import org.apache.hudi.utilities.HoodieCompactionAdminTool;
import org.apache.hudi.utilities.HoodieCompactionAdminTool.Operation;
import org.apache.hudi.utilities.HoodieCompactor;

import org.apache.log4j.Logger;
import org.apache.spark.api.java.JavaSparkContext;
import org.apache.spark.sql.SQLContext;
import scala.Enumeration;

import java.util.ArrayList;
import java.util.Arrays;
import java.util.List;

/**
 * This class deals with initializing spark context based on command entered to hudi-cli.
 */
public class SparkMain {

  private static final Logger LOG = Logger.getLogger(SparkMain.class);

  /**
   * Commands.
   */
  enum SparkCommand {
    ROLLBACK, DEDUPLICATE, ROLLBACK_TO_SAVEPOINT, SAVEPOINT, IMPORT, UPSERT, COMPACT_SCHEDULE, COMPACT_RUN, COMPACT_UNSCHEDULE_PLAN, COMPACT_UNSCHEDULE_FILE, COMPACT_VALIDATE, COMPACT_REPAIR, CLEAN
  }

  public static void main(String[] args) throws Exception {
    String command = args[0];
    LOG.info("Invoking SparkMain:" + command);

    SparkCommand cmd = SparkCommand.valueOf(command);

    JavaSparkContext jsc = sparkMasterContained(cmd)
        ? SparkUtil.initJavaSparkConf("hoodie-cli-" + command, Option.of(args[1]), Option.of(args[2]))
        : SparkUtil.initJavaSparkConf("hoodie-cli-" + command);
    int returnCode = 0;
    switch (cmd) {
      case ROLLBACK:
        assert (args.length == 3);
        returnCode = rollback(jsc, args[1], args[2]);
        break;
      case DEDUPLICATE:
<<<<<<< HEAD
        assert (args.length == 6);
        returnCode = deduplicatePartitionPath(jsc, args[1], args[2], args[3], Boolean.parseBoolean(args[5]), args[4]);
=======
        assert (args.length == 7);
        returnCode = deduplicatePartitionPath(jsc, args[3], args[4], args[5], args[6]);
>>>>>>> a64afdfd
        break;
      case ROLLBACK_TO_SAVEPOINT:
        assert (args.length == 3);
        returnCode = rollbackToSavepoint(jsc, args[1], args[2]);
        break;
      case IMPORT:
      case UPSERT:
        assert (args.length >= 13);
        String propsFilePath = null;
        if (!StringUtils.isNullOrEmpty(args[12])) {
          propsFilePath = args[12];
        }
        List<String> configs = new ArrayList<>();
        if (args.length > 13) {
          configs.addAll(Arrays.asList(args).subList(13, args.length));
        }
        returnCode = dataLoad(jsc, command, args[3], args[4], args[5], args[6], args[7], args[8],
            Integer.parseInt(args[9]), args[10], Integer.parseInt(args[11]), propsFilePath, configs);
        break;
      case COMPACT_RUN:
        assert (args.length >= 9);
        propsFilePath = null;
        if (!StringUtils.isNullOrEmpty(args[8])) {
          propsFilePath = args[8];
        }
        configs = new ArrayList<>();
        if (args.length > 9) {
          configs.addAll(Arrays.asList(args).subList(9, args.length));
        }
        returnCode = compact(jsc, args[1], args[2], args[3], Integer.parseInt(args[4]), args[5], args[6],
            Integer.parseInt(args[7]), false, propsFilePath, configs);
        break;
      case COMPACT_SCHEDULE:
        assert (args.length >= 6);
        propsFilePath = null;
        if (!StringUtils.isNullOrEmpty(args[5])) {
          propsFilePath = args[5];
        }
        configs = new ArrayList<>();
        if (args.length > 6) {
          configs.addAll(Arrays.asList(args).subList(6, args.length));
        }
        returnCode = compact(jsc, args[1], args[2], args[3], 1, "", args[4], 0, true, propsFilePath, configs);
        break;
      case COMPACT_VALIDATE:
        assert (args.length == 7);
        doCompactValidate(jsc, args[3], args[4], args[5], Integer.parseInt(args[6]));
        returnCode = 0;
        break;
      case COMPACT_REPAIR:
        assert (args.length == 8);
        doCompactRepair(jsc, args[3], args[4], args[5], Integer.parseInt(args[6]),
            Boolean.parseBoolean(args[7]));
        returnCode = 0;
        break;
      case COMPACT_UNSCHEDULE_FILE:
        assert (args.length == 9);
        doCompactUnscheduleFile(jsc, args[3], args[4], args[5], Integer.parseInt(args[6]),
            Boolean.parseBoolean(args[7]), Boolean.parseBoolean(args[8]));
        returnCode = 0;
        break;
      case COMPACT_UNSCHEDULE_PLAN:
        assert (args.length == 9);
        doCompactUnschedule(jsc, args[3], args[4], args[5], Integer.parseInt(args[6]),
            Boolean.parseBoolean(args[7]), Boolean.parseBoolean(args[8]));
        returnCode = 0;
        break;
      case CLEAN:
        assert (args.length >= 5);
        propsFilePath = null;
        if (!StringUtils.isNullOrEmpty(args[4])) {
          propsFilePath = args[4];
        }
        configs = new ArrayList<>();
        if (args.length > 5) {
          configs.addAll(Arrays.asList(args).subList(5, args.length));
        }
        clean(jsc, args[3], propsFilePath, configs);
        break;
      default:
        break;
    }
    System.exit(returnCode);
  }

  private static boolean sparkMasterContained(SparkCommand command) {
    List<SparkCommand> masterContained = Arrays.asList(SparkCommand.COMPACT_VALIDATE, SparkCommand.COMPACT_REPAIR,
        SparkCommand.COMPACT_UNSCHEDULE_PLAN, SparkCommand.COMPACT_UNSCHEDULE_FILE, SparkCommand.CLEAN,
        SparkCommand.IMPORT, SparkCommand.UPSERT, SparkCommand.DEDUPLICATE);
    return masterContained.contains(command);
  }

  protected static void clean(JavaSparkContext jsc, String basePath, String propsFilePath,
      List<String> configs) {
    HoodieCleaner.Config cfg = new HoodieCleaner.Config();
    cfg.basePath = basePath;
    cfg.propsFilePath = propsFilePath;
    cfg.configs = configs;
    new HoodieCleaner(cfg, jsc).run();
  }

  private static int dataLoad(JavaSparkContext jsc, String command, String srcPath, String targetPath, String tableName,
      String tableType, String rowKey, String partitionKey, int parallelism, String schemaFile,
      int retry, String propsFilePath, List<String> configs) {
    Config cfg = new Config();
    cfg.command = command;
    cfg.srcPath = srcPath;
    cfg.targetPath = targetPath;
    cfg.tableName = tableName;
    cfg.tableType = tableType;
    cfg.rowKey = rowKey;
    cfg.partitionKey = partitionKey;
    cfg.parallelism = parallelism;
    cfg.schemaFile = schemaFile;
    cfg.propsFilePath = propsFilePath;
    cfg.configs = configs;
    return new HDFSParquetImporter(cfg).dataImport(jsc, retry);
  }

  private static void doCompactValidate(JavaSparkContext jsc, String basePath, String compactionInstant,
      String outputPath, int parallelism) throws Exception {
    HoodieCompactionAdminTool.Config cfg = new HoodieCompactionAdminTool.Config();
    cfg.basePath = basePath;
    cfg.operation = Operation.VALIDATE;
    cfg.outputPath = outputPath;
    cfg.compactionInstantTime = compactionInstant;
    cfg.parallelism = parallelism;
    new HoodieCompactionAdminTool(cfg).run(jsc);
  }

  private static void doCompactRepair(JavaSparkContext jsc, String basePath, String compactionInstant,
      String outputPath, int parallelism, boolean dryRun) throws Exception {
    HoodieCompactionAdminTool.Config cfg = new HoodieCompactionAdminTool.Config();
    cfg.basePath = basePath;
    cfg.operation = Operation.REPAIR;
    cfg.outputPath = outputPath;
    cfg.compactionInstantTime = compactionInstant;
    cfg.parallelism = parallelism;
    cfg.dryRun = dryRun;
    new HoodieCompactionAdminTool(cfg).run(jsc);
  }

  private static void doCompactUnschedule(JavaSparkContext jsc, String basePath, String compactionInstant,
      String outputPath, int parallelism, boolean skipValidation, boolean dryRun) throws Exception {
    HoodieCompactionAdminTool.Config cfg = new HoodieCompactionAdminTool.Config();
    cfg.basePath = basePath;
    cfg.operation = Operation.UNSCHEDULE_PLAN;
    cfg.outputPath = outputPath;
    cfg.compactionInstantTime = compactionInstant;
    cfg.parallelism = parallelism;
    cfg.dryRun = dryRun;
    cfg.skipValidation = skipValidation;
    new HoodieCompactionAdminTool(cfg).run(jsc);
  }

  private static void doCompactUnscheduleFile(JavaSparkContext jsc, String basePath, String fileId, String outputPath,
      int parallelism, boolean skipValidation, boolean dryRun)
      throws Exception {
    HoodieCompactionAdminTool.Config cfg = new HoodieCompactionAdminTool.Config();
    cfg.basePath = basePath;
    cfg.operation = Operation.UNSCHEDULE_FILE;
    cfg.outputPath = outputPath;
    cfg.fileId = fileId;
    cfg.parallelism = parallelism;
    cfg.dryRun = dryRun;
    cfg.skipValidation = skipValidation;
    new HoodieCompactionAdminTool(cfg).run(jsc);
  }

  private static int compact(JavaSparkContext jsc, String basePath, String tableName, String compactionInstant,
      int parallelism, String schemaFile, String sparkMemory, int retry, boolean schedule, String propsFilePath,
      List<String> configs) {
    HoodieCompactor.Config cfg = new HoodieCompactor.Config();
    cfg.basePath = basePath;
    cfg.tableName = tableName;
    cfg.compactionInstantTime = compactionInstant;
    // TODO: Make this configurable along with strategy specific config - For now, this is a generic enough strategy
    cfg.strategyClassName = UnBoundedCompactionStrategy.class.getCanonicalName();
    cfg.parallelism = parallelism;
    cfg.schemaFile = schemaFile;
    cfg.runSchedule = schedule;
    cfg.propsFilePath = propsFilePath;
    cfg.configs = configs;
    jsc.getConf().set("spark.executor.memory", sparkMemory);
    return new HoodieCompactor(cfg).compact(jsc, retry);
  }

  private static int deduplicatePartitionPath(JavaSparkContext jsc, String duplicatedPartitionPath,
<<<<<<< HEAD
      String repairedOutputPath, String basePath, boolean dryRun, String dedupeType) {
    DedupeSparkJob job = new DedupeSparkJob(basePath, duplicatedPartitionPath, repairedOutputPath, new SQLContext(jsc),
        FSUtils.getFs(basePath, jsc.hadoopConfiguration()), getDedupeType(dedupeType));
    job.fixDuplicates(dryRun);
=======
      String repairedOutputPath, String basePath, String dryRun) {
    DedupeSparkJob job = new DedupeSparkJob(basePath, duplicatedPartitionPath, repairedOutputPath, new SQLContext(jsc),
        FSUtils.getFs(basePath, jsc.hadoopConfiguration()));
    job.fixDuplicates(Boolean.parseBoolean(dryRun));
>>>>>>> a64afdfd
    return 0;
  }

  private static Enumeration.Value getDedupeType(String type) {
    switch (type) {
      case "insertType":
        return DeDupeType.insertType();
      case "updateType":
        return DeDupeType.updateType();
      case "upsertType":
        return DeDupeType.upsertType();
      default:
        throw new IllegalArgumentException("Please provide valid dedupe type!");
    }
  }

  private static int rollback(JavaSparkContext jsc, String instantTime, String basePath) throws Exception {
    HoodieWriteClient client = createHoodieClient(jsc, basePath);
    if (client.rollback(instantTime)) {
      LOG.info(String.format("The commit \"%s\" rolled back.", instantTime));
      return 0;
    } else {
      LOG.info(String.format("The commit \"%s\" failed to roll back.", instantTime));
      return -1;
    }
  }

  private static int rollbackToSavepoint(JavaSparkContext jsc, String savepointTime, String basePath) throws Exception {
    HoodieWriteClient client = createHoodieClient(jsc, basePath);
    try {
      client.restoreToSavepoint(savepointTime);
      LOG.info(String.format("The commit \"%s\" rolled back.", savepointTime));
      return 0;
    } catch (Exception e) {
      LOG.info(String.format("The commit \"%s\" failed to roll back.", savepointTime));
      return -1;
    }
  }

  private static HoodieWriteClient createHoodieClient(JavaSparkContext jsc, String basePath) throws Exception {
    HoodieWriteConfig config = HoodieWriteConfig.newBuilder().withPath(basePath)
        .withIndexConfig(HoodieIndexConfig.newBuilder().withIndexType(HoodieIndex.IndexType.BLOOM).build()).build();
    return new HoodieWriteClient(jsc, config);
  }
}<|MERGE_RESOLUTION|>--- conflicted
+++ resolved
@@ -75,13 +75,8 @@
         returnCode = rollback(jsc, args[1], args[2]);
         break;
       case DEDUPLICATE:
-<<<<<<< HEAD
-        assert (args.length == 6);
-        returnCode = deduplicatePartitionPath(jsc, args[1], args[2], args[3], Boolean.parseBoolean(args[5]), args[4]);
-=======
-        assert (args.length == 7);
-        returnCode = deduplicatePartitionPath(jsc, args[3], args[4], args[5], args[6]);
->>>>>>> a64afdfd
+        assert (args.length == 8);
+        returnCode = deduplicatePartitionPath(jsc, args[3], args[4], args[5], Boolean.parseBoolean(args[7]), args[6]);
         break;
       case ROLLBACK_TO_SAVEPOINT:
         assert (args.length == 3);
@@ -270,17 +265,10 @@
   }
 
   private static int deduplicatePartitionPath(JavaSparkContext jsc, String duplicatedPartitionPath,
-<<<<<<< HEAD
       String repairedOutputPath, String basePath, boolean dryRun, String dedupeType) {
     DedupeSparkJob job = new DedupeSparkJob(basePath, duplicatedPartitionPath, repairedOutputPath, new SQLContext(jsc),
         FSUtils.getFs(basePath, jsc.hadoopConfiguration()), getDedupeType(dedupeType));
     job.fixDuplicates(dryRun);
-=======
-      String repairedOutputPath, String basePath, String dryRun) {
-    DedupeSparkJob job = new DedupeSparkJob(basePath, duplicatedPartitionPath, repairedOutputPath, new SQLContext(jsc),
-        FSUtils.getFs(basePath, jsc.hadoopConfiguration()));
-    job.fixDuplicates(Boolean.parseBoolean(dryRun));
->>>>>>> a64afdfd
     return 0;
   }
 
