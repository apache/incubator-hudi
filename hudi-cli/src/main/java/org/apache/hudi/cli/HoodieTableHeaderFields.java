/*
 * Licensed to the Apache Software Foundation (ASF) under one
 * or more contributor license agreements.  See the NOTICE file
 * distributed with this work for additional information
 * regarding copyright ownership.  The ASF licenses this file
 * to you under the Apache License, Version 2.0 (the
 * "License"); you may not use this file except in compliance
 * with the License.  You may obtain a copy of the License at
 *
 *      http://www.apache.org/licenses/LICENSE-2.0
 *
 * Unless required by applicable law or agreed to in writing, software
 * distributed under the License is distributed on an "AS IS" BASIS,
 * WITHOUT WARRANTIES OR CONDITIONS OF ANY KIND, either express or implied.
 * See the License for the specific language governing permissions and
 * limitations under the License.
 */

package org.apache.hudi.cli;

/**
 * Fields of print table header.
 */
public class HoodieTableHeaderFields {
  public static final String HEADER_PARTITION = "Partition";
  public static final String HEADER_INSTANT = "Instant";
  public static final String HEADER_PARTITION_PATH = HEADER_PARTITION + " Path";
  public static final String HEADER_FILE_ID = "FileId";
  public static final String HEADER_BASE_INSTANT = "Base-Instant";
  public static final String HEADER_INSTANT_TIME = "InstantTime";
  public static final String HEADER_CLEAN_TIME = "CleanTime";
  public static final String HEADER_EARLIEST_COMMAND_RETAINED = "EarliestCommandRetained";
  public static final String HEADER_CLEANING_POLICY = "Cleaning policy";

  public static final String HEADER_TOTAL_FILES_DELETED = "Total Files Deleted";
  public static final String HEADER_TOTAL_FILES_SUCCESSFULLY_DELETED = "Total Files Successfully Deleted";
  public static final String HEADER_TOTAL_FAILED_DELETIONS = "Total Failed Deletions";
  public static final String HEADER_TOTAL_TIME_TAKEN = "Total Time Taken";

  /**
   * Fields of log file.
   */
  public static final String HEADER_RECORDS = "Records";
  public static final String HEADER_RECORD_COUNT = "RecordCount";
  public static final String HEADER_BLOCK_TYPE = "BlockType";
  public static final String HEADER_HEADER_METADATA = "HeaderMetadata";
  public static final String HEADER_FOOTER_METADATA = "FooterMetadata";

  /**
   * Fields of data header.
   */
  public static final String HEADER_DATA_FILE = "Data-File";
  public static final String HEADER_DATA_FILE_SIZE = HEADER_DATA_FILE + " Size";

  /**
   * Fields of delta header.
   */
  public static final String HEADER_DELTA_SIZE = "Delta Size";
  public static final String HEADER_DELTA_FILES = "Delta Files";
  public static final String HEADER_TOTAL_DELTA_SIZE = "Total " + HEADER_DELTA_SIZE;
  public static final String HEADER_TOTAL_DELTA_FILE_SIZE = "Total Delta File Size";
  public static final String HEADER_NUM_DELTA_FILES = "Num " + HEADER_DELTA_FILES;

  /**
   * Fields of compaction scheduled header.
   */
  private static final String COMPACTION_SCHEDULED_SUFFIX = " - compaction scheduled";
  private static final String COMPACTION_UNSCHEDULED_SUFFIX = " - compaction unscheduled";

  public static final String HEADER_DELTA_SIZE_SCHEDULED = HEADER_DELTA_SIZE + COMPACTION_SCHEDULED_SUFFIX;
  public static final String HEADER_DELTA_SIZE_UNSCHEDULED = HEADER_DELTA_SIZE + COMPACTION_UNSCHEDULED_SUFFIX;
  public static final String HEADER_DELTA_BASE_SCHEDULED = "Delta To Base Ratio" + COMPACTION_SCHEDULED_SUFFIX;
  public static final String HEADER_DELTA_BASE_UNSCHEDULED = "Delta To Base Ratio" + COMPACTION_UNSCHEDULED_SUFFIX;
  public static final String HEADER_DELTA_FILES_SCHEDULED = "Delta Files" + COMPACTION_SCHEDULED_SUFFIX;
  public static final String HEADER_DELTA_FILES_UNSCHEDULED = "Delta Files" + COMPACTION_UNSCHEDULED_SUFFIX;

  /**
   * Fields of Repair.
   */
  public static final String HEADER_METADATA_PRESENT = "Metadata Present?";
  public static final String HEADER_REPAIR_ACTION = "Action";
  public static final String HEADER_HOODIE_PROPERTY = "Property";
  public static final String HEADER_OLD_VALUE = "Old Value";
  public static final String HEADER_NEW_VALUE = "New Value";

  /**
<<<<<<< HEAD
   * Fields of Savepoints.
   */
  public static final String HEADER_SAVEPOINT_TIME = "SavepointTime";
=======
   * Fields of Rollback.
   */
  public static final String HEADER_ROLLBACK_INSTANT = "Rolledback " + HEADER_INSTANT;
  public static final String HEADER_TIME_TOKEN_MILLIS = "Time taken in millis";
  public static final String HEADER_TOTAL_PARTITIONS = "Total Partitions";
  public static final String HEADER_DELETED_FILE = "Deleted File";
  public static final String HEADER_SUCCEEDED = "Succeeded";
>>>>>>> e6f3bf10
}<|MERGE_RESOLUTION|>--- conflicted
+++ resolved
@@ -84,11 +84,11 @@
   public static final String HEADER_NEW_VALUE = "New Value";
 
   /**
-<<<<<<< HEAD
    * Fields of Savepoints.
    */
   public static final String HEADER_SAVEPOINT_TIME = "SavepointTime";
-=======
+
+  /**
    * Fields of Rollback.
    */
   public static final String HEADER_ROLLBACK_INSTANT = "Rolledback " + HEADER_INSTANT;
@@ -96,5 +96,4 @@
   public static final String HEADER_TOTAL_PARTITIONS = "Total Partitions";
   public static final String HEADER_DELETED_FILE = "Deleted File";
   public static final String HEADER_SUCCEEDED = "Succeeded";
->>>>>>> e6f3bf10
 }