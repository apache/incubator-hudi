--- conflicted
+++ resolved
@@ -101,15 +101,9 @@
   }
 
   public static HoodieCommitMetadata generateCommitMetadata(String basePath, String commitTime, String fileId1,
-<<<<<<< HEAD
-      String fileId2, Option<Integer> writes, Option<Integer> updates) throws IOException {
-    String file1P0C0 = HoodieTestUtils.createBaseFile(basePath, DEFAULT_FIRST_PARTITION_PATH, commitTime, fileId1);
-    String file1P1C0 = HoodieTestUtils.createBaseFile(basePath, DEFAULT_SECOND_PARTITION_PATH, commitTime, fileId2);
-=======
       String fileId2, Option<Integer> writes, Option<Integer> updates) throws Exception {
     FileCreateUtils.createBaseFile(basePath, DEFAULT_FIRST_PARTITION_PATH, commitTime, fileId1);
     FileCreateUtils.createBaseFile(basePath, DEFAULT_SECOND_PARTITION_PATH, commitTime, fileId2);
->>>>>>> 319b7a58
     return generateCommitMetadata(new HashMap<String, List<String>>() {
       {
         put(DEFAULT_FIRST_PARTITION_PATH, createImmutableList(baseFileName(DEFAULT_FIRST_PARTITION_PATH, fileId1)));
